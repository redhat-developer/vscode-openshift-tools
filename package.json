{
	"name": "vscode-openshift-connector",
	"displayName": "OpenShift Connector",
	"description": "Simplified app dev for Kubernetes or Red Hat OpenShift",
	"version": "0.5.0",
	"license": "MIT",
	"publisher": "redhat",
	"author": "Red Hat",
	"preview": true,
	"repository": {
		"type": "git",
		"url": "https://github.com/redhat-developer/vscode-openshift-tools.git"
	},
	"bugs": "https://github.com/redhat-developer/vscode-openshift-tools/issues",
	"engines": {
		"vscode": "^1.64.2"
	},
	"badges": [
		{
			"url": "https://badges.gitter.im/redhat-developer/openshift-connector.svg",
			"href": "https://gitter.im/redhat-developer/openshift-connector",
			"description": "Join us at #openshift-connector channel"
		},
		{
			"url": "https://img.shields.io/github/workflow/status/redhat-developer/vscode-openshift-tools/CI",
			"href": "https://github.com/redhat-developer/vscode-openshift-tools/actions?query=workflow%3ACI",
			"description": "Build status"
		},
		{
			"url": "https://codecov.io/gh/redhat-developer/vscode-openshift-tools/branch/master/graph/badge.svg",
			"href": "https://codecov.io/gh/redhat-developer/vscode-openshift-tools/branch/master/",
			"description": "Unit tests code coverage"
		},
		{
			"url": "https://img.shields.io/badge/license-MIT-brightgreen.svg",
			"href": "https://github.com/redhat-developer/vscode-openshift-tools/blob/master/LICENSE",
			"description": "License"
		}
	],
	"categories": [
		"Other"
	],
	"keywords": [
		"OpenShift",
		"Kubernetes",
		"Red Hat",
		"Clusters",
		"k8s",
		"CRC",
		"CodeReady Containers",
		"devsandbox",
		"debuggers",
		"Cloud"
	],
	"icon": "images/openshift_extension.png",
	"main": "./out/src/extension",
	"scripts": {
		"verify": "node ./out/build/verify-tools.js",
		"vscode:prepublish": "npm run build",
		"compile": "npm-run-all compile:*",
		"compile:ext": "tsc -p ./",
		"compile:views": "webpack --mode production --config src/webview/webpack.config.js",
		"dev:compile:log-view": "webpack --mode development --config src/webview/log/webpack.config.js",
		"dev:compile:describe-view": "webpack --mode development --config src/webview/describe/webpack.config.js",
		"dev:compile:cluster-view": "webpack --mode development --config src/webview/cluster/webpack.config.js",
		"dev:compile:create-service-view": "webpack --mode development --config src/webview/create-service/webpack.config.js",
<<<<<<< HEAD
		"dev:compile:devfile-registry-view": "webpack --mode development --config src/webview/devfile-registry/webpack.config.js",
		"dev:run:log-view": "webpack-dev-server --mode development --config src/webview/log/webpack.config.js",
		"dev:run:describe-view": "webpack-dev-server --mode development --config src/webview/describe/webpack.config.js",
		"dev:run:cluster-view": "webpack-dev-server --port 9222 --mode development --config src/webview/cluster/webpack.config.js",
		"dev:run:devfile-registry-view": "webpack-dev-server --port 9222 --mode development --config src/webview/devfile-registry/webpack.config.js",
=======
		"dev:run:log-view": "webpack-dev-server --mode development --config src/webview/log/webpack.config.js",
		"dev:run:describe-view": "webpack-dev-server --mode development --config src/webview/describe/webpack.config.js",
		"dev:run:cluster-view": "webpack-dev-server --port 9222 --mode development --config src/webview/cluster/webpack.config.js",
>>>>>>> 822b5033
		"dev:run:create-service-view": "webpack-dev-server --mode development --config src/webview/create-service/webpack.config.js",
		"watch": "tsc -watch -p ./",
		"clean": "shx rm -rf out/build out/coverage out/src out/test out/tools out/test-resources out/logViewer",
		"lint": "eslint . --ext .ts --quiet",
		"lint-fix": "eslint . --ext .ts --fix",
		"lint-nic": "eslint . --ext .ts --no-inline-config",
		"bundle-tools": "node ./out/build/bundle-tools.js --platform",
		"todo": "leasot **/*.ts --ignore node_modules -x",
		"test": "npm run vscode:prepublish && node ./out/build/run-tests.js unit",
		"test-integration": "npm run vscode:prepublish && node ./out/build/run-tests.js integration",
		"test:instrument": "shx rm -rf out/src-orig && shx mv out/src out/src-orig && istanbul instrument --complete-copy --embed-source --output out/src out/src-orig",
<<<<<<< HEAD
		"test:coverage": "npm run build && npm run test:instrument && node ./out/build/run-tests.js unit",
		"update-deps": "ncu --upgrade --loglevel verbose --packageFile package.json && npm update",
		"coverage:upload": "codecov -f coverage/coverage-final.json",
		"build": "npm run clean && npm run lint && npm run compile && npm run bundle-tools",
		"smoke-test": "npm run compile:ext && extest setup-and-run out/test/ui/smoke-test.js -o test/ui/settings.json -m test/ui/.mocharc.js"
=======
		"test:coverage": "npm run build && npm run test:instrument && node ./out/build/install-vscode.js redhat.vscode-redhat-account && node ./out/build/run-tests.js unit",
		"update-deps": "ncu --upgrade --loglevel verbose --packageFile package.json && npm update",
		"coverage:upload": "codecov -f coverage/coverage-final.json",
		"build": "npm run clean && npm run lint && npm run compile && npm run bundle-tools",
		"smoke-test": "npm run compile:ext && extest setup-and-run out/test/ui/smoke/smoke-test.js -o test/ui/smoke/settings.json -m test/ui/smoke/.mocharc.js"
>>>>>>> 822b5033
	},
	"dependencies": {
		"@kubernetes/client-node": "^0.16.1",
		"@redhat-developer/vscode-redhat-telemetry": "^0.4.2",
		"binary-search": "^1.3.6",
		"byline": "^5.0.0",
<<<<<<< HEAD
		"clsx": "^1.1.1",
=======
>>>>>>> 822b5033
		"fs-extra": "^10.0.0",
		"globby": "^10.0.1",
		"immutable": "^4.0.0",
		"install": "^0.13.0",
		"js-yaml": "^4.1.0",
		"json-schema": "^0.4.0",
		"lodash": "^4.17.21",
		"make-fetch-happen": "^9.1.0",
		"minimatch": "^3.0.4",
		"mkdirp": "^1.0.4",
<<<<<<< HEAD
		"react-copy-to-clipboard": "^5.1.0",
		"react-router-dom": "^6.3.0",
		"react-syntax-highlighter": "^15.5.0",
=======
>>>>>>> 822b5033
		"rxjs": "^7.4.0",
		"semver": "^7.3.5",
		"stacktrace-parser": "^0.1.10",
		"string-format": "^2.0.0",
		"tmp": "^0.2.1",
		"tree-kill": "^1.2.2",
		"validator": "^13.7.0",
		"vscode-kubernetes-tools-api": "^1.3.0",
		"vscode-welcome-view": "^0.0.4",
		"wait-port": "^0.2.9",
		"yaml": "^1.10.2"
	},
	"devDependencies": {
		"@emotion/react": "^11.7.1",
		"@emotion/styled": "^11.6.0",
		"@material-ui/core": "^4.12.3",
<<<<<<< HEAD
		"@material-ui/icons": "^4.11.3",
=======
		"@material-ui/icons": "^4.11.2",
>>>>>>> 822b5033
		"@material-ui/lab": "^4.0.0-alpha.60",
		"@mui/core": "^5.0.0-alpha.54",
		"@mui/icons-material": "^5.2.5",
		"@mui/lab": "^5.0.0-alpha.61",
		"@mui/material": "^5.4.1",
<<<<<<< HEAD
		"@patternfly/react-core": "^4.198.19",
		"@patternfly/react-icons": "^4.49.19",
		"@rjsf/material-ui": "^3.2.1",
		"@segment/analytics-next": "^1.17.4",
=======
		"@rjsf/material-ui": "^3.2.1",
>>>>>>> 822b5033
		"@types/byline": "^4.2.33",
		"@types/chai": "^4.3.0",
		"@types/collections": "^5.1.2",
		"@types/express": "^4.17.13",
		"@types/fs-extra": "^9.0.13",
		"@types/js-yaml": "^4.0.5",
		"@types/lodash": "^4.14.177",
		"@types/make-fetch-happen": "^9.0.1",
		"@types/mkdirp": "^1.0.2",
		"@types/mocha": "^9.0.0",
		"@types/node": "^16.11.12",
		"@types/pify": "^5.0.1",
		"@types/react": "^17.0.37",
		"@types/react-dom": "^17.0.11",
		"@types/react-lazylog": "^4.5.1",
<<<<<<< HEAD
		"@types/react-syntax-highlighter": "^13.5.2",
=======
>>>>>>> 822b5033
		"@types/shelljs": "^0.8.9",
		"@types/sinon": "^10.0.6",
		"@types/sinon-chai": "^3.2.6",
		"@types/string-format": "^2.0.0",
		"@types/targz": "^1.0.1",
		"@types/tmp": "0.2.2",
		"@types/validator": "^13.7.0",
		"@types/vscode": "1.62.0",
		"@typescript-eslint/eslint-plugin": "^5.6.0",
		"@typescript-eslint/parser": "^5.6.0",
		"babel-loader": "^8.2.3",
		"base64-inline-loader": "^2.0.1",
		"bootstrap": "^5.1.3",
		"bufferutil": "^4.0.5",
		"call-bind": "^1.0.2",
		"chai": "^4.3.4",
		"codecov": "^3.8.2",
		"copy-webpack-plugin": "^10.0.0",
		"css-loader": "^6.5.1",
		"decache": "^4.6.1",
		"eslint": "8.4.1",
		"eslint-config-prettier": "^8.3.0",
		"eslint-import-resolver-typescript": "^2.5.0",
		"eslint-plugin-header": "^3.1.1",
		"eslint-plugin-import": "^2.25.3",
		"eslint-plugin-json": "^3.1.0",
		"eslint-plugin-prettier": "^4.0.0",
		"express": "^4.17.2",
		"file-loader": "^6.2.0",
		"glob": "^7.2.0",
		"got": "^11.8.3",
		"handlebars": "^4.7.7",
		"hasha": "5.2.2",
		"html-webpack-plugin": "^5.5.0",
		"istanbul": "^0.4.5",
		"leasot": "^12.0.0",
		"mocha": "^9.1.3",
		"mocha-jenkins-reporter": "^0.4.7",
		"npm-check-updates": "^12.0.3",
		"npm-run-all": "^4.1.5",
		"pify": "^5.0.0",
		"prettier": "^2.5.1",
		"pretty-bytes": "^5.6.0",
		"proxyquire": "^2.1.3",
		"react": "^17.0.2",
		"react-dom": "^17.0.2",
		"react-lazylog": "^4.5.3",
		"react-loader-spinner": "^4.0.0",
		"react-phone-input-2": "^2.14.0",
		"remap-istanbul": "^0.13.0",
		"request": "^2.88.2",
		"shelljs": "^0.8.5",
		"shx": "^0.3.3",
		"sinon": "^12.0.1",
		"sinon-chai": "^3.7.0",
		"source-map-support": "^0.5.21",
		"style-loader": "^3.3.1",
		"targz": "^1.0.1",
		"ts-loader": "^9.2.6",
		"tslint": "^5.20.1",
		"typescript": "^4.5.2",
		"unzip-stream": "^0.3.1",
		"utf-8-validate": "^5.0.7",
		"vscode-extension-tester": "^4.2.3",
		"vscode-test": "^1.6.1",
		"webpack": "^5.65.0",
		"webpack-cli": "^4.9.1",
		"webpack-dev-server": "^4.6.0"
	},
	"activationEvents": [
		"onView:openshiftProjectExplorer",
		"onView:extension.vsKubernetesExplorer",
		"onView:openshiftComponentTypesView",
		"onCommand:openshift.welcome",
		"onCommand:openshift.about",
		"onCommand:openshift.oc.about",
		"onCommand:openshift.output",
		"onCommand:openshift.create",
		"onCommand:openshift.openshiftConsole.palette",
		"onCommand:openshift.explorer.addCluster",
		"onCommand:openshift.explorer.login",
		"onCommand:openshift.explorer.login.credentialsLogin",
		"onCommand:openshift.explorer.login.tokenLogin",
		"onCommand:openshift.explorer.login.clipboard",
		"onCommand:openshift.explorer.logout",
		"onCommand:openshift.explorer.refresh",
		"onCommand:openshift.componentTypesView.refresh",
		"onCommand:openshift.project.create",
		"onCommand:openshift.project.delete",
		"onCommand:openshift.project.delete.palette",
		"onCommand:openshift.app.delete.palette",
		"onCommand:openshift.app.describe",
		"onCommand:openshift.app.create",
		"onCommand:openshift.app.delete",
		"onCommand:openshift.component.create",
		"onCommand:openshift.component.createFromLocal",
		"onCommand:openshift.component.createFromRootWorkspaceFolder",
		"onCommand:openshift.component.describe",
		"onCommand:openshift.component.describe.palette",
		"onCommand:openshift.component.log",
		"onCommand:openshift.component.unlink",
		"onCommand:openshift.component.unlink.palette",
		"onCommand:openshift.component.unlinkComponent.palette",
		"onCommand:openshift.component.unlinkService.palette",
		"onCommand:openshift.component.log.palette",
		"onCommand:openshift.component.followLog",
		"onCommand:openshift.component.followLog.palette",
		"onCommand:openshift.component.delete",
		"onCommand:openshift.component.push",
		"onCommand:openshift.component.lastPush",
		"onCommand:openshift.component.push.palette",
		"onCommand:openshift.component.watch",
		"onCommand:openshift.component.watch.palette",
		"onCommand:openshift.component.watch.terminate",
		"onCommand:openshift.component.watch.showLog",
		"onCommand:openshift.component.deployRootWorkspaceFolder",
		"onCommand:openshift.catalog.listComponents",
		"onCommand:openshift.catalog.listServices",
		"onCommand:openshift.url.create",
		"onCommand:openshift.url.delete",
		"onCommand:openshift.url.delete.palette",
		"onCommand:openshift.component.openUrl",
		"onCommand:openshift.component.openUrl.palette",
		"onCommand:openshift.component.debug",
		"onCommand:openshift.component.debug.palette",
		"onCommand:openshift.storage.create",
		"onCommand:openshift.storage.delete",
		"onCommand:openshift.service.create",
		"onCommand:openshift.service.delete",
		"onCommand:openshift.component.folder.create",
		"onCommand:openshift.explorer.reportIssue",
		"onCommand:openshift.explorer.switchContext",
		"onCommand:clusters.openshift.project.openConsole",
		"onCommand:clusters.openshift.useProject",
		"onCommand:clusters.openshift.deploy",
		"onCommand:clusters.openshift.build.start",
		"onCommand:clusters.openshift.build.showLog",
		"onCommand:clusters.openshift.build.showLog.palette",
		"onCommand:clusters.openshift.build.followLog",
		"onCommand:clusters.openshift.build.delete",
		"onCommand:clusters.openshift.build.delete.palette",
		"onCommand:clusters.openshift.build.rebuild",
		"onCommand:clusters.openshift.build.openConsole",
		"onCommand:clusters.openshift.deploy.dc.showLog",
		"onCommand:clusters.openshift.deploy.dc.showLog.palette",
		"onCommand:clusters.openshift.deploy.delete",
		"onCommand:clusters.openshift.deploy.delete.palette",
		"onCommand:clusters.openshift.deploy.rcShowLog",
		"onCommand:clusters.openshift.deploy.rcShowLog.palette",
		"onCommand:clusters.openshift.deployment.openConsole",
		"onCommand:clusters.openshift.imagestream.openConsole"
	],
	"contributes": {
		"commands": [
			{
				"command": "openshift.about",
				"title": "About",
				"category": "OpenShift"
			},
			{
				"command": "openshift.oc.about",
				"title": "Print OKD Client Tool Version",
				"category": "OpenShift"
			},
			{
				"command": "openshift.create",
				"title": "Create",
				"category": "OpenShift"
			},
			{
				"command": "clusters.openshift.build.start",
				"title": "Start Build",
				"category": "OpenShift"
			},
			{
				"command": "clusters.openshift.deploy",
				"title": "Deploy",
				"category": "OpenShift"
			},
			{
				"command": "openshift.output",
				"title": "Show Output Channel",
				"category": "OpenShift"
			},
			{
				"command": "openshift.explorer.logout",
				"title": "Log out",
				"category": "OpenShift"
			},
			{
				"command": "openshift.explorer.addCluster",
				"title": "Add OpenShift Cluster",
				"category": "OpenShift",
				"icon": {
					"dark": "images/title/dark/add-cluster.svg",
					"light": "images/title/light/add-cluster.svg"
				}
			},
			{
				"command": "openshift.explorer.stopCluster",
				"title": "Stop CRC",
				"category": "OpenShift"
			},
			{
				"command": "openshift.explorer.login",
				"title": "Login into Cluster",
				"category": "OpenShift",
				"icon": {
					"dark": "images/title/dark/icon-login.svg",
					"light": "images/title/light/icon-login.svg"
				}
			},
			{
				"command": "openshift.explorer.login.tokenLogin",
				"title": "Login into Cluster with token",
				"category": "OpenShift"
			},
			{
				"command": "openshift.explorer.login.credentialsLogin",
				"title": "Login into Cluster with credentials",
				"category": "OpenShift"
			},
			{
				"command": "openshift.explorer.login.clipboard",
				"title": "Login into Cluster using URL and token from clipboard",
				"category": "OpenShift"
			},
			{
				"command": "openshift.explorer.switchContext",
				"title": "Switch Contexts",
				"category": "OpenShift",
				"icon": {
					"dark": "images/title/dark/users.svg",
					"light": "images/title/light/users.svg"
				}
			},
			{
				"command": "openshift.explorer.refresh",
				"title": "Refresh Application Explorer View",
				"category": "OpenShift",
				"icon": {
					"dark": "images/title/dark/icon-refresh.svg",
					"light": "images/title/light/icon-refresh.svg"
				}
			},
			{
				"command": "openshift.explorer.reportIssue",
				"title": "Report Extension Issue on GitHub",
				"category": "OpenShift",
				"icon": {
					"dark": "images/title/dark/icon-issue.svg",
					"light": "images/title/light/icon-issue.svg"
				}
			},
			{
				"command": "openshift.project.create",
				"title": "New Project",
				"category": "OpenShift"
			},
			{
				"command": "openshift.project.delete",
				"title": "Delete",
				"category": "OpenShift"
			},
			{
				"command": "openshift.project.delete.palette",
				"title": "Delete Project",
				"category": "OpenShift"
			},
			{
				"command": "openshift.project.set",
				"title": "Change Active Project",
				"category": "OpenShift",
				"icon": {
					"dark": "images/title/dark/icon-select-project.svg",
					"light": "images/title/light/icon-select-project.svg"
				}
			},
			{
				"command": "openshift.project.set.palette",
				"title": "Set Active Project",
				"category": "OpenShift"
			},
			{
				"command": "openshift.app.delete.palette",
				"title": "Delete Application",
				"category": "OpenShift"
			},
			{
				"command": "openshift.app.describe",
				"title": "Describe",
				"category": "OpenShift"
			},
			{
				"command": "openshift.app.describe.palette",
				"title": "Describe Application",
				"category": "OpenShift"
			},
			{
				"command": "openshift.app.delete",
				"title": "Delete",
				"category": "OpenShift"
			},
			{
				"command": "openshift.component.create",
				"title": "New Component",
				"category": "OpenShift",
				"icon": {
					"light": "images/title/light/workspace-new.svg",
					"dark": "images/title/dark/workspace-new.svg"
				}
			},
			{
				"command": "openshift.component.createFromLocal",
				"title": "New Component from local folder",
				"category": "OpenShift",
				"icon": {
					"light": "images/title/light/workspace-new.svg",
					"dark": "images/title/dark/workspace-new.svg"
				}
			},
			{
				"command": "openshift.component.createFromRootWorkspaceFolder",
				"title": "New OpenShift Component",
				"category": "OpenShift"
			},
			{
				"command": "openshift.component.deployRootWorkspaceFolder",
				"title": "Deploy and push folder to OpenShift"
			},
			{
				"command": "openshift.component.delete.palette",
				"title": "Delete Component",
				"category": "OpenShift"
			},
			{
				"command": "openshift.component.describe",
				"title": "Describe",
				"category": "OpenShift"
			},
			{
				"command": "openshift.component.describe.palette",
				"title": "Describe Component",
				"category": "OpenShift"
			},
			{
				"command": "openshift.component.log",
				"title": "Show Log",
				"category": "OpenShift"
			},
			{
				"command": "openshift.component.log.palette",
				"title": "Show Component Log",
				"category": "OpenShift"
			},
			{
				"command": "openshift.component.followLog",
				"title": "Follow Log",
				"category": "OpenShift"
			},
			{
				"command": "openshift.component.followLog.palette",
				"title": "Follow Component Log",
				"category": "OpenShift"
			},
			{
				"command": "openshift.component.linkComponent",
				"title": "Link Component",
				"category": "OpenShift"
			},
			{
				"command": "openshift.component.unlink",
				"title": "Unlink",
				"category": "OpenShift"
			},
			{
				"command": "openshift.component.unlinkComponent.palette",
				"title": "Unlink Component",
				"category": "OpenShift"
			},
			{
				"command": "openshift.component.unlinkService.palette",
				"title": "Unlink Service",
				"category": "OpenShift"
			},
			{
				"command": "openshift.component.linkService",
				"title": "Link Service",
				"category": "OpenShift"
			},
			{
				"command": "openshift.component.watch.terminate",
				"title": "Stop",
				"category": "OpenShift"
			},
			{
				"command": "openshift.component.watch.showLog",
				"title": "Show Watch Command Log",
				"category": "OpenShift"
			},
			{
				"command": "openshift.openshiftConsole",
				"title": "Open Console Dashboard",
				"category": "OpenShift"
			},
			{
				"command": "openshift.openshiftConsole.palette",
				"title": "Open Console for Current Cluster",
				"category": "OpenShift"
			},
			{
				"command": "openshift.component.delete",
				"title": "Delete",
				"category": "OpenShift"
			},
			{
				"command": "openshift.component.undeploy",
				"title": "Undeploy",
				"category": "OpenShift"
			},
			{
				"command": "openshift.component.undeploy.palette",
				"title": "Undeploy Component",
				"category": "OpenShift"
			},
			{
				"command": "openshift.component.push",
				"title": "Push",
				"category": "OpenShift"
			},
			{
				"command": "openshift.component.push.palette",
				"title": "Push Component",
				"category": "OpenShift"
			},
			{
				"command": "openshift.component.lastPush",
				"title": "Repeat last push command",
				"category": "OpenShift"
			},
			{
				"command": "openshift.component.watch",
				"title": "Watch",
				"category": "OpenShift"
			},
			{
				"command": "openshift.component.watch.palette",
				"title": "Watch Component",
				"category": "OpenShift"
			},
			{
				"command": "openshift.catalog.listComponents",
				"title": "List Catalog Components ",
				"category": "OpenShift"
			},
			{
				"command": "openshift.catalog.listServices",
				"title": "List Catalog Services",
				"category": "OpenShift"
			},
			{
				"command": "openshift.url.create",
				"title": "New URL",
				"category": "OpenShift"
			},
			{
				"command": "openshift.url.delete",
				"title": "Delete",
				"category": "OpenShift"
			},
			{
				"command": "openshift.url.delete.palette",
				"title": "Delete URL",
				"category": "OpenShift"
			},
			{
				"command": "openshift.url.open",
				"title": "Open URL",
				"category": "OpenShift",
				"icon": "images/context/url-node-open.png"
			},
			{
				"command": "openshift.component.openUrl",
				"title": "Open in Browser",
				"category": "OpenShift"
			},
			{
				"command": "openshift.component.openUrl.palette",
				"title": "Open Component in Browser",
				"category": "OpenShift"
			},
			{
				"command": "openshift.component.debug",
				"title": "Debug",
				"category": "OpenShift"
			},
			{
				"command": "openshift.component.debug.palette",
				"title": "Debug Component",
				"category": "OpenShift"
			},
			{
				"command": "openshift.storage.create",
				"title": "New Storage",
				"category": "OpenShift"
			},
			{
				"command": "openshift.storage.delete.palette",
				"title": "Delete Storage",
				"category": "OpenShift"
			},
			{
				"command": "openshift.storage.delete",
				"title": "Delete",
				"category": "OpenShift"
			},
			{
				"command": "openshift.service.create",
				"title": "New Service",
				"category": "OpenShift"
			},
			{
				"command": "openshift.service.delete",
				"title": "Delete",
				"category": "OpenShift"
			},
			{
				"command": "openshift.service.delete.palette",
				"title": "Delete Service",
				"category": "OpenShift"
			},
			{
				"command": "clusters.openshift.useProject",
				"title": "Use Project",
				"category": "OpenShift"
			},
			{
				"command": "clusters.openshift.project.openConsole",
				"title": "Open in Console",
				"Category": "OpenShift"
			},
			{
				"command": "clusters.openshift.build.showLog",
				"title": "Show Log",
				"category": "OpenShift"
			},
			{
				"command": "clusters.openshift.build.showLog.palette",
				"title": "Show Build's Log",
				"category": "OpenShift"
			},
			{
				"command": "clusters.openshift.deploy.dc.showLog",
				"title": "Show Log",
				"category": "OpenShift"
			},
			{
				"command": "clusters.openshift.deploy.dc.showLog.palette",
				"title": "Show DeploymentConfig's Log",
				"category": "OpenShift"
			},
			{
				"command": "clusters.openshift.build.followLog",
				"title": "Follow Log",
				"category": "OpenShift"
			},
			{
				"command": "clusters.openshift.build.delete.palette",
				"title": "Delete Build",
				"category": "OpenShift"
			},
			{
				"command": "clusters.openshift.build.delete",
				"title": "Delete",
				"category": "OpenShift"
			},
			{
				"command": "clusters.openshift.build.rebuild",
				"title": "Rebuild",
				"category": "OpenShift"
			},
			{
				"command": "clusters.openshift.build.openConsole",
				"title": "Open in Console",
				"Category": "OpenShift"
			},
			{
				"command": "clusters.openshift.deploy.rcShowLog.palette",
				"title": "Show Replica's Log",
				"category": "OpenShift"
			},
			{
				"command": "clusters.openshift.deploy.rcShowLog",
				"title": "Show Log",
				"category": "OpenShift"
			},
			{
				"command": "clusters.openshift.deploy.delete.palette",
				"title": "Delete Replica",
				"category": "OpenShift"
			},
			{
				"command": "clusters.openshift.deploy.delete",
				"title": "Delete",
				"category": "OpenShift"
			},
			{
				"command": "clusters.openshift.deployment.openConsole",
				"title": "Open in Console",
				"Category": "OpenShift"
			},
			{
				"command": "clusters.openshift.imagestream.openConsole",
				"title": "Open in Console",
				"Category": "OpenShift"
			},
			{
				"command": "clusters.openshift.route.open",
				"title": "Open in Browser",
				"category": "OpenShift"
			},
			{
				"command": "openshift.componentTypesView.refresh",
				"title": "Refresh Components Types View",
				"category": "OpenShift",
				"icon": {
					"dark": "images/title/dark/icon-refresh.svg",
					"light": "images/title/light/icon-refresh.svg"
				}
			},
			{
				"command": "openshift.componentType.openStarterProjectRepository",
				"title": "Open in Browser",
				"category": "OpenShift"
			},
			{
				"command": "openshift.componentType.cloneStarterProjectRepository",
				"title": "Clone to Workspace",
				"category": "OpenShift"
			},
			{
				"command": "openshift.componentType.newComponent",
				"title": "New Component",
				"category": "OpenShift"
			},
			{
				"command": "openshift.explorer.addCluster.openLaunchSandboxPage",
				"title": "Launch Developer Sandbox",
				"category": "OpenShift"
			},
			{
				"command": "openshift.explorer.addCluster.openCreateClusterPage",
				"title": "Deploy it in your public cloud",
				"category": "OpenShift"
			},
			{
				"command": "openshift.explorer.addCluster.openCrcAddClusterPage",
				"title": "Open Add CRC Cluster Wizard",
				"category": "OpenShift"
			},
			{
				"command": "openshift.explorer.addCluster.crcSetup",
				"title": "Run CRC Setup Command",
				"category": "OpenShift"
			},
			{
				"command": "openshift.explorer.addCluster.crcStart",
				"title": "Run CRC Setup Command",
				"category": "OpenShift"
			},
			{
				"command": "openshift.explorer.addCluster.crcStop",
				"title": "Run CRC Setup Command",
				"category": "OpenShift"
			},
			{
				"command": "openshift.component.revealContextInExplorer",
				"title": "Reveal in Explorer"
			},
			{
				"command": "openshift.component.test",
				"title": "Test",
				"category": "OpenShift"
			},
			{
				"command": "openshift.component.test.palette",
				"title": "Test Component",
				"category": "OpenShift"
			},
			{
				"command": "openshift.component.revealInExplorer",
				"title": "Reveal in Explorer",
				"category": "OpenShift"
			},
			{
				"command": "openshift.componentsView.refresh",
				"title": "Refresh Components View",
				"category": "OpenShift",
				"icon": {
					"dark": "images/title/dark/icon-refresh.svg",
					"light": "images/title/light/icon-refresh.svg"
				}
			},
			{
<<<<<<< HEAD
				"command": "openshift.componentTypesView.registry.openInView",
				"title": "Show View",
				"category": "OpenShift",
				"icon": {
					"dark": "images/title/dark/open-preview.svg",
					"light": "images/title/light/open-preview.svg"
				}
			},
			{
=======
>>>>>>> 822b5033
				"command": "openshift.componentTypesView.registry.add",
				"title": "Add Registry",
				"category": "OpenShift",
				"icon": {
					"dark": "images/title/dark/add-cluster.svg",
					"light": "images/title/light/add-cluster.svg"
				}
			},
			{
				"command": "openshift.componentTypesView.registry.remove",
				"title": "Remove",
				"category": "OpenSift"
			},
			{
				"command": "openshift.componentTypesView.registry.openInBrowser",
				"title": "Open in Browser",
				"category": "OpenSift"
			},
			{
				"command": "openshift.welcome",
				"title": "Welcome",
				"category": "OpenShift"
			},
			{
				"command": "clusters.openshift.csv.create",
				"title": "Create Service ...",
				"category": "OpenShift"
			}
		],
		"keybindings": [
			{
				"command": "openshift.explorer.login",
				"key": "alt+shift+l",
				"mac": "ctrl+shift+l"
			},
			{
				"command": "openshift.explorer.refresh",
				"key": "alt+shift+r",
				"mac": "ctrl+shift+r"
			},
			{
				"command": "openshift.component.lastPush",
				"key": "alt+shift+p",
				"mac": "ctrl+shift+p"
			}
		],
		"viewsContainers": {
			"activitybar": [
				{
					"id": "openshiftView",
					"title": "OpenShift",
					"icon": "images/openshift_view.svg"
				}
			]
		},
		"views": {
			"openshiftView": [
				{
					"id": "openshiftProjectExplorer",
					"name": "Application Explorer"
				},
				{
					"id": "openshiftComponentsView",
					"name": "Components"
				},
				{
					"id": "openshiftComponentTypesView",
<<<<<<< HEAD
					"name": "Registries"
=======
					"name": "Component Types"
>>>>>>> 822b5033
				},
				{
					"id": "openshiftWatchView",
					"name": "Watch Sessions"
				},
				{
					"id": "openshiftDebugView",
					"name": "Debug Sessions"
				}
			]
		},
		"viewsWelcome": [
			{
				"view": "openshiftProjectExplorer",
				"contents": "Cluster is not accessible or you are not logged in.\n[Login](command:openshift.explorer.login)\n[Select Kubernetes Context ](command:openshift.explorer.switchContext)\n[Add OpenShift Cluster](command:openshift.explorer.addCluster)",
				"enablement": "openshift.app.explorer.init"
			},
			{
				"view": "openshiftComponentsView",
				"contents": "You have no OpenShift Components in your workspace yet.\n[New Component](command:openshift.component.createFromLocal)",
				"enablement": "openshift.component.explorer.init"
			}
		],
		"menus": {
			"explorer/context": [
				{
					"command": "openshift.component.createFromRootWorkspaceFolder",
					"when": "explorerResourceIsFolder && explorerResourceIsRoot"
				}
			],
			"commandPalette": [
				{
					"command": "openshift.project.delete",
					"when": "view == openshiftProjectExplorer"
				},
				{
					"command": "openshift.project.set",
					"when": "view == openshiftProjectExplorer"
				},
				{
					"command": "openshift.component.create",
					"when": "view == openshiftProjectExplorer"
				},
				{
					"command": "openshift.component.test",
					"when": "false"
				},
				{
					"command": "openshift.component.watch.terminate",
					"when": "false"
				},
				{
					"command": "openshift.url.open",
					"when": "false"
				},
				{
					"command": "openshift.componentType.openStarterProjectRepository",
					"when": "false"
				},
				{
					"command": "openshift.componentType.cloneStarterProjectRepository",
					"when": "false"
				},
				{
					"command": "openshift.component.createFromRootWorkspaceFolder",
					"when": "view == workbench.view.explorer"
				},
				{
					"command": "clusters.openshift.build.delete",
					"when": "view == openshiftProjectExplorer"
				},
				{
					"command": "clusters.openshift.build.showLog",
					"when": "view == openshiftProjectExplorer"
				},
				{
					"command": "clusters.openshift.deploy.delete",
					"when": "view == openshiftProjectExplorer"
				},
				{
					"command": "openshift.app.describe",
					"when": "view == openshiftProjectExplorer"
				},
				{
					"command": "openshift.explorer.addCluster",
					"when": "view == openshiftProjectExplorer && isVSCode == 1"
				},
				{
					"command": "openshift.explorer.login",
					"when": "view == openshiftProjectExplorer"
				},
				{
					"command": "clusters.openshift.deploy.rcShowLog",
					"when": "view == openshiftProjectExplorer"
				},
				{
					"command": "openshift.app.delete",
					"when": "view == openshiftProjectExplorer"
				},
				{
					"command": "openshift.component.describe",
					"when": "view == openshiftProjectExplorer"
				},
				{
					"command": "openshift.component.log",
					"when": "view == openshiftProjectExplorer"
				},
				{
					"command": "openshift.component.followLog",
					"when": "view == openshiftProjectExplorer"
				},
				{
					"command": "openshift.openshiftConsole",
					"when": "view == openshiftProjectExplorer"
				},
				{
					"command": "openshift.component.openUrl",
					"when": "view == openshiftProjectExplorer"
				},
				{
					"command": "openshift.component.debug",
					"when": "view == openshiftProjectExplorer"
				},
				{
					"command": "openshift.component.unlink",
					"when": "view == openshiftProjectExplorer"
				},
				{
					"command": "openshift.component.delete",
					"when": "view == openshiftProjectExplorer"
				},
				{
					"command": "openshift.component.undeploy",
					"when": "view == openshiftProjectExplorer"
				},
				{
					"command": "openshift.component.watch",
					"when": "view == openshiftProjectExplorer"
				},
				{
					"command": "openshift.component.push",
					"when": "view == openshiftProjectExplorer"
				},
				{
					"command": "openshift.component.deployRootWorkspaceFolder",
					"when": "false"
				},
				{
					"command": "openshift.storage.delete",
					"when": "view == openshiftProjectExplorer"
				},
				{
					"command": "openshift.url.delete",
					"when": "view == openshiftProjectExplorer"
				},
				{
					"command": "openshift.service.delete",
					"when": "view == openshiftProjectExplorer"
				},
				{
					"command": "clusters.openshift.deploy.dc.showLog",
					"when": "view == openshiftProjectExplorer"
				},
				{
					"command": "clusters.openshift.route.open",
					"when": "false"
				},
				{
					"command": "clusters.openshift.project.openConsole",
					"when": "false"
				},
				{
					"command": "clusters.openshift.imagestream.openConsole",
					"when": "false"
				},
				{
					"command": "clusters.openshift.deployment.openConsole",
					"when": "false"
				},
				{
					"command": "clusters.openshift.build.openConsole",
					"when": "false"
				},
				{
					"command": "openshift.explorer.addCluster.openCrcAddClusterPage",
					"when": "false"
				},
				{
					"command": "openshift.explorer.addCluster.openLaunchSandboxPage",
					"when": "false"
				},
				{
					"command": "openshift.explorer.addCluster.openCreateClusterPage",
					"when": "false"
				},
				{
					"command": "openshift.explorer.addCluster.crcSetup",
					"when": "false"
				},
				{
					"command": "openshift.explorer.addCluster.crcStart",
					"when": "false"
				},
				{
					"command": "openshift.explorer.addCluster.crcStop",
					"when": "false"
				},
				{
					"command": "openshift.component.revealInExplorer",
					"when": "false"
				},
				{
					"command": "openshift.componentType.newComponent",
					"when": "false"
				},
				{
					"command": "openshift.component.watch.showLog",
					"when": "false"
				},
				{
					"command": "openshift.component.revealContextInExplorer",
					"when": "false"
				},
				{
					"command": "openshift.componentTypesView.registry.add",
					"when": "false"
				},
				{
					"command": "openshift.componentTypesView.registry.remove",
					"when": "false"
				},
				{
<<<<<<< HEAD
					"command": "openshift.componentTypesView.registry.openInView",
					"when": "false"
				},
				{
=======
>>>>>>> 822b5033
					"command": "openshift.componentTypesView.registry.openInBrowser",
					"when": "false"
				}
			],
			"view/title": [
				{
<<<<<<< HEAD
					"command": "openshift.componentTypesView.registry.openInView",
					"when": "view == openshiftComponentTypesView",
					"group": "navigation"
				},
				{
=======
>>>>>>> 822b5033
					"command": "openshift.componentTypesView.registry.add",
					"when": "view == openshiftComponentTypesView",
					"group": "navigation"
				},
				{
					"command": "openshift.componentTypesView.refresh",
					"when": "view == openshiftComponentTypesView",
					"group": "navigation"
				},
				{
					"command": "openshift.componentsView.refresh",
					"when": "view == openshiftComponentsView",
					"group": "navigation"
				},
				{
					"command": "openshift.explorer.addCluster",
					"when": "view == openshiftProjectExplorer && isVSCode == 1",
					"group": "navigation@0"
				},
				{
					"command": "openshift.explorer.login",
					"when": "view == openshiftProjectExplorer",
					"group": "navigation@1"
				},
				{
					"command": "openshift.explorer.switchContext",
					"when": "view == openshiftProjectExplorer",
					"group": "navigation@2"
				},
				{
					"command": "openshift.explorer.refresh",
					"when": "view == openshiftProjectExplorer",
					"group": "navigation@3"
				},
				{
					"command": "openshift.explorer.reportIssue",
					"when": "view == openshiftProjectExplorer",
					"group": "navigation@4"
				},
				{
					"command": "openshift.component.createFromLocal",
					"when": "view == openshiftComponentsView",
					"group": "navigation"
				}
			],
			"view/item/context": [
				{
					"command": "clusters.openshift.csv.create",
					"group": "1@1",
					"when": "view == extension.vsKubernetesExplorer && viewItem == openshift.resource.csv.crdDescription"
				},
				{
					"command": "clusters.openshift.deployment.openConsole",
					"group": "3@0",
					"when": "view == extension.vsKubernetesExplorer && viewItem == vsKubernetes.resource.dc"
				},
				{
					"command": "clusters.openshift.imagestream.openConsole",
					"group": "3@0",
					"when": "view == extension.vsKubernetesExplorer && viewItem =~ /vsKubernetes\\.resource\\.imagestream*/i"
				},
				{
					"command": "clusters.openshift.build.start",
					"group": "2@0",
					"when": "view == extension.vsKubernetesExplorer && viewItem == vsKubernetes.resource.bc"
				},
				{
					"command": "clusters.openshift.deploy",
					"group": "2@0",
					"when": "view == extension.vsKubernetesExplorer && viewItem == vsKubernetes.resource.dc"
				},
				{
					"command": "clusters.openshift.deploy.dc.showLog",
					"group": "2@1",
					"when": "view == extension.vsKubernetesExplorer && viewItem == vsKubernetes.resource.dc"
				},
				{
					"command": "clusters.openshift.build.openConsole",
					"group": "3@0",
					"when": "view == extension.vsKubernetesExplorer && viewItem == vsKubernetes.resource.bc"
				},
				{
					"command": "clusters.openshift.build.showLog",
					"group": "1@1",
					"when": "view == extension.vsKubernetesExplorer && viewItem =~ /openShift\\.resource\\.build.*/i"
				},
				{
					"command": "clusters.openshift.build.followLog",
					"group": "1@2",
					"when": "view == extension.vsKubernetesExplorer && viewItem =~ /openShift\\.resource\\.build.*/i"
				},
				{
					"command": "clusters.openshift.build.delete",
					"group": "2@0",
					"when": "view == extension.vsKubernetesExplorer && viewItem =~ /openShift\\.resource\\.build.*/i"
				},
				{
					"command": "clusters.openshift.deploy.rcShowLog",
					"group": "1@1",
					"when": "view == extension.vsKubernetesExplorer && viewItem =~ /openShift\\.resource\\.rc.*/i"
				},
				{
					"command": "clusters.openshift.deploy.delete",
					"group": "2@0",
					"when": "view == extension.vsKubernetesExplorer && viewItem =~ /openShift\\.resource\\.rc.*/i"
				},
				{
					"command": "clusters.openshift.build.rebuild",
					"group": "1@0",
					"when": "view == extension.vsKubernetesExplorer && viewItem =~ /openShift\\.resource\\.build.*/i"
				},
				{
					"command": "openshift.openshiftConsole",
					"when": "view == openshiftProjectExplorer && viewItem == cluster",
					"group": "c0"
				},
				{
					"command": "openshift.project.create",
					"when": "view == openshiftProjectExplorer && viewItem == cluster && isLoggedIn",
					"group": "c1"
				},
				{
					"command": "openshift.catalog.listComponents",
					"when": "view == openshiftProjectExplorer && viewItem == cluster && isLoggedIn",
					"group": "c2@1"
				},
				{
					"command": "openshift.catalog.listServices",
					"when": "view == openshiftProjectExplorer && viewItem == cluster && isLoggedIn",
					"group": "c2@2"
				},
				{
					"command": "openshift.explorer.logout",
					"when": "view == openshiftProjectExplorer && viewItem == cluster && isLoggedIn",
					"group": "c3"
				},
				{
					"command": "openshift.about",
					"when": "view == openshiftProjectExplorer && viewItem == cluster",
					"group": "c4"
				},
				{
					"command": "openshift.output",
					"when": "view == openshiftProjectExplorer && viewItem == cluster",
					"group": "c5"
				},
				{
					"command": "openshift.project.delete",
					"when": "view == openshiftProjectExplorer && viewItem == project",
					"group": "p3"
				},
				{
					"command": "openshift.service.create",
					"when": "view == openshiftProjectExplorer && viewItem == project",
					"group": "p1@1"
				},
				{
					"command": "openshift.component.create",
					"when": "view == openshiftProjectExplorer && viewItem == project ",
					"group": "p1@0"
				},
				{
					"command": "openshift.component.create",
					"when": "view == openshiftProjectExplorer && viewItem == application ",
					"group": "a1"
				},
				{
					"command": "openshift.app.describe",
					"when": "view == openshiftProjectExplorer && viewItem == application",
					"group": "a2"
				},
				{
					"command": "openshift.app.delete",
					"when": "view == openshiftProjectExplorer && viewItem == application",
					"group": "a3"
				},
				{
					"command": "openshift.url.create",
					"when": "view == openshiftProjectExplorer && viewItem == component",
					"group": "c1@1"
				},
				{
					"command": "openshift.url.create",
					"when": "view == openshiftProjectExplorer && viewItem == componentNotPushed",
					"group": "c1@1"
				},
				{
					"command": "openshift.storage.create",
					"when": "view == openshiftProjectExplorer && viewItem == component",
					"group": "c1@2"
				},
				{
					"command": "openshift.storage.create",
					"when": "view == openshiftProjectExplorer && viewItem == componentNotPushed",
					"group": "c1@2"
				},
				{
					"command": "openshift.component.describe",
					"when": "view == openshiftProjectExplorer && viewItem == component",
					"group": "c2@1"
				},
				{
					"command": "openshift.component.describe",
					"when": "view == openshiftProjectExplorer && viewItem == componentNotPushed",
					"group": "c2@1"
				},
				{
					"command": "openshift.component.describe",
					"when": "view == openshiftProjectExplorer && viewItem == componentNoContext",
					"group": "c2@1"
				},
				{
					"command": "openshift.component.log",
					"when": "view == openshiftProjectExplorer && viewItem == component",
					"group": "c2@2"
				},
				{
					"command": "openshift.component.followLog",
					"when": "view == openshiftProjectExplorer && viewItem == component",
					"group": "c2@3"
				},
				{
					"command": "openshift.component.linkComponent",
					"when": "view == openshiftProjectExplorer && viewItem == component",
					"group": "c3@1"
				},
				{
					"command": "openshift.component.linkService",
					"when": "view == openshiftProjectExplorer && viewItem == component",
					"group": "c3@2"
				},
				{
					"command": "openshift.component.unlink",
					"when": "view == openshiftProjectExplorer && viewItem == component",
					"group": "c3@3"
				},
				{
					"command": "openshift.component.openUrl",
					"when": "view == openshiftProjectExplorer && viewItem == component",
					"group": "c4@1"
				},
				{
					"command": "openshift.component.push",
					"when": "view == openshiftProjectExplorer && viewItem == component",
					"group": "c4@2"
				},
				{
					"command": "openshift.component.push",
					"when": "view == openshiftProjectExplorer && viewItem == componentNotPushed",
					"group": "c4@2"
				},
				{
					"command": "openshift.component.watch",
					"when": "view == openshiftProjectExplorer && viewItem == component",
					"group": "c4@3"
				},
				{
					"command": "openshift.component.undeploy",
					"when": "view == openshiftProjectExplorer && viewItem == component",
					"group": "c4@4"
				},
				{
					"command": "openshift.component.debug",
					"when": "view == openshiftProjectExplorer && viewItem == component",
					"group": "c4@5"
				},
				{
					"command": "openshift.component.test",
					"when": "view == openshiftProjectExplorer && viewItem == component",
					"group": "c4@6"
				},
				{
					"command": "openshift.component.revealContextInExplorer",
					"when": "view == openshiftProjectExplorer && viewItem == component || viewItem == componentNotPushed",
					"group": "c5@1"
				},
				{
					"command": "openshift.component.delete",
					"when": "view == openshiftProjectExplorer && viewItem == componentNoContext || viewItem == component || viewItem == componentNotPushed || viewItem == componentOther",
					"group": "c6@1"
				},
				{
					"command": "openshift.service.create",
					"when": "view == openshiftProjectExplorer && viewItem == application",
					"group": "a1"
				},
				{
					"command": "openshift.service.delete",
					"when": "view == openshiftProjectExplorer && viewItem == service",
					"group": "s2"
				},
				{
					"command": "openshift.storage.delete",
					"when": "view == openshiftProjectExplorer && viewItem == storage",
					"group": "s3"
				},
				{
					"command": "openshift.url.delete",
					"when": "view == openshiftProjectExplorer && viewItem == componentRoute",
					"group": "s3"
				},
				{
					"command": "openshift.url.open",
					"when": "view == openshiftProjectExplorer && viewItem == componentRoute",
					"group": "inline@0"
				},
				{
					"command": "clusters.openshift.useProject",
					"when": "viewItem =~ /\\.openshift\\.inactiveProject/i"
				},
				{
					"command": "clusters.openshift.project.openConsole",
					"when": "view == extension.vsKubernetesExplorer && viewItem =~ /vsKubernetes\\.resource\\.project*/i"
				},
				{
					"command": "clusters.openshift.route.open",
					"group": "2@0",
					"when": "view == extension.vsKubernetesExplorer && viewItem =~ /vsKubernetes\\.resource\\.route/i"
				},
				{
					"command": "openshift.explorer.login.tokenLogin",
					"when": "view == openshiftProjectExplorer && viewItem == loginRequired"
				},
				{
					"command": "openshift.explorer.login.credentialsLogin",
					"when": "view == openshiftProjectExplorer && viewItem == loginRequired"
				},
				{
					"command": "openshift.component.watch.terminate",
					"when": "view == openshiftWatchView && viewItem == openshift.watch.process"
				},
				{
					"command": "openshift.component.watch.showLog",
					"when": "view == openshiftWatchView && viewItem == openshift.watch.process"
				},
				{
					"command": "openshift.project.set",
					"when": "view == openshiftProjectExplorer && viewItem == cluster",
					"group": "inline"
				},
				{
					"command": "openshift.project.set",
					"when": "view == openshiftProjectExplorer && viewItem == project",
					"group": "inline"
				},
				{
					"command": "openshift.component.create",
					"when": "view == openshiftProjectExplorer && viewItem == project",
					"group": "inline"
				},
				{
					"command": "openshift.component.create",
					"when": "view == openshiftProjectExplorer && viewItem == application",
					"group": "inline"
				},
				{
					"command": "openshift.componentType.openStarterProjectRepository",
					"when": "view == openshiftComponentTypesView && viewItem == s2iSampleProject || viewItem == devfileStarterProject",
					"group": "1@0"
				},
				{
					"command": "openshift.componentType.cloneStarterProjectRepository",
					"when": "view == openshiftComponentTypesView && viewItem == s2iSampleProject || viewItem == devfileStarterProject",
					"group": "1@1"
				},
				{
					"command": "openshift.componentType.newComponent",
					"when": "view == openshiftComponentTypesView && viewItem == s2iImageStreamTag || viewItem == devfileStarterProject || viewItem == devfileComponentType",
					"group": "0@0"
				},
				{
<<<<<<< HEAD
					"command": "openshift.component.revealInExplorer",
					"when": "view == openshiftComponentsView && viewItem == openshift.component"
				},
				{
					"command": "openshift.componentTypesView.registry.remove",
					"when": "view == openshiftComponentTypesView && viewItem == devfileRegistry && viewItem != DefaultdevfileRegistry",
=======
					"command": "openshift.componentTypesView.registry.remove",
					"when": "view == openshiftComponentTypesView && viewItem == devfileRegistry",
>>>>>>> 822b5033
					"group": "1@0"
				},
				{
					"command": "openshift.componentTypesView.registry.openInBrowser",
					"when": "view == openshiftComponentTypesView && viewItem == devfileRegistry",
					"group": "0@0"
<<<<<<< HEAD
=======
				},
				{
					"command": "openshift.component.revealInExplorer",
					"when": "view == openshiftComponentsView && viewItem == openshift.component"
>>>>>>> 822b5033
				}
			]
		},
		"configuration": [
			{
				"type": "object",
				"order": 1,
				"title": "OpenShift Connector",
				"properties": {
					"openshiftConnector.showWelcomePage": {
						"type": "boolean",
						"default": true,
						"description": "Show Welcome Page when using OpenShift Connector Extension"
					},
					"openshiftConnector.showChannelOnOutput": {
						"type": "boolean",
						"default": false,
						"description": "Show OpenShift Connector output channel when new text added to output stream."
					},
					"openshiftConnector.outputVerbosityLevel": {
						"type": "number",
						"default": 0,
						"description": "Output verbosity level (value between 0 and 9) for OpenShift Create, Push and Watch commands in output channel and integrated terminal."
					},
					"openshiftConnector.searchForToolsInPath": {
						"type": "boolean",
						"default": false,
						"description": "Force extension to search for `oc` and `odo` CLI tools in PATH locations before using bundled binaries."
					},
					"openshiftConnector.useWebviewInsteadOfTerminalView": {
						"type": "boolean",
						"default": false,
						"description": "By default the Terminal View is used to execute OpenShift 'Show Log', 'Follow Log', 'Watch Log' and 'Describe' commands. Select this option if you want to use Webview based editors for it."
					}
				}
			},
			{
				"type": "object",
				"order": 2,
				"title": "Red Hat CodeReady Containers",
				"properties": {
					"openshiftConnector.crcBinaryLocation": {
						"type": "string",
						"default": null,
						"description": "Provide the path where the crc executable is present."
					},
					"openshiftConnector.crcPullSecretPath": {
						"type": "string",
						"default": null,
						"description": "Path of image pull secret."
					},
					"openshiftConnector.crcCpuCores": {
						"type": "number",
						"default": 4,
						"description": "Number of CPU cores to allocate to the OpenShift cluster as selected during the first run"
					},
					"openshiftConnector.crcMemoryAllocated": {
						"type": "number",
						"default": 9216,
						"description": "MiB of memory to allocate to the OpenShift cluster as selected during the first run"
					},
					"openshiftConnector.crcNameserver": {
						"type": "string",
						"default": "",
						"description": "IP address/name of DNS to use with CRC"
					}
				}
			},
			{
				"type": "object",
				"order": 3,
				"title": "Developer Sandbox for Red Hat OpenShift",
				"properties": {
					"openshiftConnector.sandboxApiHostUrl": {
						"type": "string",
						"default": "https://registration-service-toolchain-host-operator.apps.sandbox.x8i5.p1.openshiftapps.com"
					},
					"openshiftConnector.sandboxApiTimeout": {
						"description": "Controls timeout for requests to OpenShift Sandbox Registration Service. Increase timeout value in case of unexpected errors in OpenShift Sandbox Provisioning workflow.",
						"type": "number",
						"default": 100000
					}
				}
			}
		]
	},
	"extensionDependencies": [
		"redhat.vscode-redhat-account"
	],
	"__metadata": {
		"id": "8fea1f1f-b45c-4eea-b479-3a92c6e697d3",
		"publisherDisplayName": "Red Hat",
		"publisherId": "eed56242-9699-4317-8bc7-e9f4b9bdd3ff",
		"isPreReleaseVersion": false
	}
}<|MERGE_RESOLUTION|>--- conflicted
+++ resolved
@@ -64,17 +64,11 @@
 		"dev:compile:describe-view": "webpack --mode development --config src/webview/describe/webpack.config.js",
 		"dev:compile:cluster-view": "webpack --mode development --config src/webview/cluster/webpack.config.js",
 		"dev:compile:create-service-view": "webpack --mode development --config src/webview/create-service/webpack.config.js",
-<<<<<<< HEAD
 		"dev:compile:devfile-registry-view": "webpack --mode development --config src/webview/devfile-registry/webpack.config.js",
 		"dev:run:log-view": "webpack-dev-server --mode development --config src/webview/log/webpack.config.js",
 		"dev:run:describe-view": "webpack-dev-server --mode development --config src/webview/describe/webpack.config.js",
 		"dev:run:cluster-view": "webpack-dev-server --port 9222 --mode development --config src/webview/cluster/webpack.config.js",
 		"dev:run:devfile-registry-view": "webpack-dev-server --port 9222 --mode development --config src/webview/devfile-registry/webpack.config.js",
-=======
-		"dev:run:log-view": "webpack-dev-server --mode development --config src/webview/log/webpack.config.js",
-		"dev:run:describe-view": "webpack-dev-server --mode development --config src/webview/describe/webpack.config.js",
-		"dev:run:cluster-view": "webpack-dev-server --port 9222 --mode development --config src/webview/cluster/webpack.config.js",
->>>>>>> 822b5033
 		"dev:run:create-service-view": "webpack-dev-server --mode development --config src/webview/create-service/webpack.config.js",
 		"watch": "tsc -watch -p ./",
 		"clean": "shx rm -rf out/build out/coverage out/src out/test out/tools out/test-resources out/logViewer",
@@ -86,29 +80,18 @@
 		"test": "npm run vscode:prepublish && node ./out/build/run-tests.js unit",
 		"test-integration": "npm run vscode:prepublish && node ./out/build/run-tests.js integration",
 		"test:instrument": "shx rm -rf out/src-orig && shx mv out/src out/src-orig && istanbul instrument --complete-copy --embed-source --output out/src out/src-orig",
-<<<<<<< HEAD
-		"test:coverage": "npm run build && npm run test:instrument && node ./out/build/run-tests.js unit",
-		"update-deps": "ncu --upgrade --loglevel verbose --packageFile package.json && npm update",
-		"coverage:upload": "codecov -f coverage/coverage-final.json",
-		"build": "npm run clean && npm run lint && npm run compile && npm run bundle-tools",
-		"smoke-test": "npm run compile:ext && extest setup-and-run out/test/ui/smoke-test.js -o test/ui/settings.json -m test/ui/.mocharc.js"
-=======
 		"test:coverage": "npm run build && npm run test:instrument && node ./out/build/install-vscode.js redhat.vscode-redhat-account && node ./out/build/run-tests.js unit",
 		"update-deps": "ncu --upgrade --loglevel verbose --packageFile package.json && npm update",
 		"coverage:upload": "codecov -f coverage/coverage-final.json",
 		"build": "npm run clean && npm run lint && npm run compile && npm run bundle-tools",
 		"smoke-test": "npm run compile:ext && extest setup-and-run out/test/ui/smoke/smoke-test.js -o test/ui/smoke/settings.json -m test/ui/smoke/.mocharc.js"
->>>>>>> 822b5033
 	},
 	"dependencies": {
 		"@kubernetes/client-node": "^0.16.1",
 		"@redhat-developer/vscode-redhat-telemetry": "^0.4.2",
 		"binary-search": "^1.3.6",
 		"byline": "^5.0.0",
-<<<<<<< HEAD
 		"clsx": "^1.1.1",
-=======
->>>>>>> 822b5033
 		"fs-extra": "^10.0.0",
 		"globby": "^10.0.1",
 		"immutable": "^4.0.0",
@@ -119,12 +102,9 @@
 		"make-fetch-happen": "^9.1.0",
 		"minimatch": "^3.0.4",
 		"mkdirp": "^1.0.4",
-<<<<<<< HEAD
 		"react-copy-to-clipboard": "^5.1.0",
 		"react-router-dom": "^6.3.0",
 		"react-syntax-highlighter": "^15.5.0",
-=======
->>>>>>> 822b5033
 		"rxjs": "^7.4.0",
 		"semver": "^7.3.5",
 		"stacktrace-parser": "^0.1.10",
@@ -141,24 +121,16 @@
 		"@emotion/react": "^11.7.1",
 		"@emotion/styled": "^11.6.0",
 		"@material-ui/core": "^4.12.3",
-<<<<<<< HEAD
 		"@material-ui/icons": "^4.11.3",
-=======
-		"@material-ui/icons": "^4.11.2",
->>>>>>> 822b5033
 		"@material-ui/lab": "^4.0.0-alpha.60",
 		"@mui/core": "^5.0.0-alpha.54",
 		"@mui/icons-material": "^5.2.5",
 		"@mui/lab": "^5.0.0-alpha.61",
 		"@mui/material": "^5.4.1",
-<<<<<<< HEAD
 		"@patternfly/react-core": "^4.198.19",
 		"@patternfly/react-icons": "^4.49.19",
 		"@rjsf/material-ui": "^3.2.1",
 		"@segment/analytics-next": "^1.17.4",
-=======
-		"@rjsf/material-ui": "^3.2.1",
->>>>>>> 822b5033
 		"@types/byline": "^4.2.33",
 		"@types/chai": "^4.3.0",
 		"@types/collections": "^5.1.2",
@@ -174,10 +146,7 @@
 		"@types/react": "^17.0.37",
 		"@types/react-dom": "^17.0.11",
 		"@types/react-lazylog": "^4.5.1",
-<<<<<<< HEAD
 		"@types/react-syntax-highlighter": "^13.5.2",
-=======
->>>>>>> 822b5033
 		"@types/shelljs": "^0.8.9",
 		"@types/sinon": "^10.0.6",
 		"@types/sinon-chai": "^3.2.6",
@@ -882,7 +851,6 @@
 				}
 			},
 			{
-<<<<<<< HEAD
 				"command": "openshift.componentTypesView.registry.openInView",
 				"title": "Show View",
 				"category": "OpenShift",
@@ -892,8 +860,6 @@
 				}
 			},
 			{
-=======
->>>>>>> 822b5033
 				"command": "openshift.componentTypesView.registry.add",
 				"title": "Add Registry",
 				"category": "OpenShift",
@@ -961,11 +927,7 @@
 				},
 				{
 					"id": "openshiftComponentTypesView",
-<<<<<<< HEAD
 					"name": "Registries"
-=======
-					"name": "Component Types"
->>>>>>> 822b5033
 				},
 				{
 					"id": "openshiftWatchView",
@@ -1198,27 +1160,21 @@
 					"when": "false"
 				},
 				{
-<<<<<<< HEAD
 					"command": "openshift.componentTypesView.registry.openInView",
 					"when": "false"
 				},
 				{
-=======
->>>>>>> 822b5033
 					"command": "openshift.componentTypesView.registry.openInBrowser",
 					"when": "false"
 				}
 			],
 			"view/title": [
 				{
-<<<<<<< HEAD
 					"command": "openshift.componentTypesView.registry.openInView",
 					"when": "view == openshiftComponentTypesView",
 					"group": "navigation"
 				},
 				{
-=======
->>>>>>> 822b5033
 					"command": "openshift.componentTypesView.registry.add",
 					"when": "view == openshiftComponentTypesView",
 					"group": "navigation"
@@ -1590,30 +1546,18 @@
 					"group": "0@0"
 				},
 				{
-<<<<<<< HEAD
 					"command": "openshift.component.revealInExplorer",
 					"when": "view == openshiftComponentsView && viewItem == openshift.component"
 				},
 				{
 					"command": "openshift.componentTypesView.registry.remove",
 					"when": "view == openshiftComponentTypesView && viewItem == devfileRegistry && viewItem != DefaultdevfileRegistry",
-=======
-					"command": "openshift.componentTypesView.registry.remove",
-					"when": "view == openshiftComponentTypesView && viewItem == devfileRegistry",
->>>>>>> 822b5033
 					"group": "1@0"
 				},
 				{
 					"command": "openshift.componentTypesView.registry.openInBrowser",
 					"when": "view == openshiftComponentTypesView && viewItem == devfileRegistry",
 					"group": "0@0"
-<<<<<<< HEAD
-=======
-				},
-				{
-					"command": "openshift.component.revealInExplorer",
-					"when": "view == openshiftComponentsView && viewItem == openshift.component"
->>>>>>> 822b5033
 				}
 			]
 		},
