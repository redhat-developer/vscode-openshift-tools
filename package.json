{
  "name": "vscode-openshift-connector",
  "displayName": "OpenShift Connector",
  "description": "Interacting with Red Hat OpenShift clusters and providing a streamlined developer experience using Visual Studio Code",
  "version": "0.1.4",
  "license": "MIT",
  "publisher": "redhat",
  "author": "Red Hat",
  "preview": true,
  "repository": {
    "type": "git",
    "url": "https://github.com/redhat-developer/vscode-openshift-tools.git"
  },
  "bugs": "https://github.com/redhat-developer/vscode-openshift-tools/issues",
  "engines": {
    "vscode": "^1.30.0"
  },
  "badges": [
    {
      "url": "https://badges.gitter.im/redhat-developer/openshift-connector.svg",
      "href": "https://gitter.im/redhat-developer/openshift-connector",
      "description": "Join us at #openshift-connector channel"
    }
  ],
  "categories": [
    "Other"
  ],
  "keywords": [
    "openshift",
    "kubernetes",
    "redhat",
    "clusters",
    "k8s",
    "redhat"
  ],
  "icon": "images/openshift_extension.png",
  "main": "./out/src/extension",
  "scripts": {
    "verify": "node ./out/build/verify-tools.js",
    "vscode:prepublish": "npm run build && node ./out/build/bundle-tools.js",
    "compile": "npm-run-all compile:*",
    "compile:ext": "tsc -p ./",
<<<<<<< HEAD
    "compile:logview": "webpack --mode development --config src/view/log/webpack.config.js",
    "compile:describeview": "webpack --mode development --config src/view/describe/webpack.config.js",
    "dev:describeview": "webpack-dev-server --mode=development --config src/view/describe/webpack.config.js",
=======
    "compile:views": "webpack --mode development",
    "dev:logView": "webpack-dev-server --mode=development",
>>>>>>> 7944cc9b
    "watch": "tsc -watch -p ./",
    "watch:views": "webpack --watch --mode development",
    "clean": "shx rm -rf out/build out/coverage out/src out/test out/tools out/test-resources out/logViewer",
    "lint": "eslint . --ext .ts --quiet",
    "lint-fix": "eslint . --ext .ts --fix",
    "lint-nic": "eslint . --ext .ts --no-inline-config",
    "bundle-tools": "node ./out/build/bundle-tools.js --platform",
    "todo": "leasot **/*.ts --ignore node_modules -x",
    "test": "npm run clean && npm run compile && npm run verify && node ./out/build/run-tests.js unit",
    "ui-test": "extest setup-and-run out/test/ui/*.test.js",
    "update-deps": "ncu --upgrade --loglevel verbose --packageFile package.json && npm update",
    "coverage:upload": "codecov -f coverage/coverage-final.json",
    "build": "npm run clean && npm run lint && npm run compile"
  },
  "dependencies": {
    "@kubernetes/client-node": "^0.11.1",
    "binary-search": "^1.3.6",
    "byline": "^5.0.0",
    "fs-extra": "^8.1.0",
    "get-port": "^5.1.0",
    "git-fetch-pack": "^0.1.1",
    "git-transport-protocol": "^0.1.0",
    "globby": "^10.0.1",
    "got": "^10.6.0",
    "hasha": "5.0.0",
    "immutable": "^4.0.0-rc.12",
    "js-yaml": "^3.13.1",
    "mkdirp": "^0.5.1",
    "openshift-rest-client": "^4.0.0",
    "pify": "^4.0.1",
    "rxjs": "^6.5.3",
    "semver": "^6.3.0",
    "shelljs": "^0.8.3",
    "string-format": "^2.0.0",
    "targz": "^1.0.1",
    "tree-kill": "^1.2.2",
    "unzip-stream": "^0.3.0",
    "validator": "^12.2.0",
    "vscode-kubernetes-tools-api": "1.0.0",
    "wait-port": "^0.2.7"
  },
  "devDependencies": {
    "@types/byline": "^4.2.31",
    "@types/chai": "^4.2.10",
    "@types/collections": "^5.0.0",
    "@types/fs-extra": "^8.1.0",
    "@types/js-yaml": "^3.12.2",
    "@types/mkdirp": "^0.5.2",
    "@types/mocha": "^5.2.7",
    "@types/node": "^12.12.35",
    "@types/pify": "^3.0.2",
    "@types/react": "^16.9.32",
    "@types/react-dom": "^16.9.6",
    "@types/react-lazylog": "^4.4.0",
    "@types/shelljs": "^0.8.6",
    "@types/sinon": "^5.0.7",
    "@types/sinon-chai": "^3.2.3",
    "@types/string-format": "^2.0.0",
    "@types/targz": "^1.0.0",
    "@types/tmp": "0.1.0",
    "@types/validator": "^10.11.3",
    "@types/vscode": "1.30.0",
    "@typescript-eslint/eslint-plugin": "^2.23.0",
    "@typescript-eslint/parser": "^2.23.0",
    "bufferutil": "^4.0.1",
    "chai": "^4.2.0",
    "codecov": "^3.6.5",
    "css-loader": "^3.5.1",
    "decache": "^4.5.1",
    "eslint": "5.16.0",
    "eslint-config-airbnb-base": "^14.0.0",
    "eslint-config-prettier": "^6.10.0",
    "eslint-import-resolver-typescript": "^2.0.0",
    "eslint-plugin-header": "^3.0.0",
    "eslint-plugin-import": "2.18.2",
    "eslint-plugin-json": "^2.1.0",
    "eslint-plugin-prettier": "^3.1.1",
    "glob": "^7.1.6",
    "handlebars": "^4.7.3",
    "html-webpack-plugin": "^4.2.0",
    "istanbul": "^0.4.5",
    "leasot": "^10.1.0",
    "@material-ui/core": "^4.9.10",
    "@material-ui/icons": "^4.9.1",
    "mocha": "^6.2.2",
    "mocha-jenkins-reporter": "^0.4.2",
    "npm-run-all": "^4.1.5",
    "prettier": "^1.19.1",
    "proxyquire": "^2.1.3",
    "react": "^16.13.1",
    "react-dom": "^16.13.1",
    "react-lazylog": "^4.5.2",
    "react-loader-spinner": "^3.1.14",
    "remap-istanbul": "^0.13.0",
    "shx": "^0.3.2",
    "sinon": "^7.5.0",
    "sinon-chai": "^3.5.0",
    "source-map-support": "^0.5.16",
    "style-loader": "^1.1.3",
    "tmp": "0.1.0",
    "ts-loader": "^6.2.2",
    "tslint": "^5.20.1",
    "typescript": "^3.8.3",
    "utf-8-validate": "^5.0.2",
    "vscode-extension-tester": "^2.4.0",
    "vscode-test": "^1.2.3",
    "walker": "^1.0.7",
    "webpack": "^4.35.2",
    "webpack-cli": "^3.3.5",
    "webpack-dev-server": "^3.10.3"
  },
  "activationEvents": [
    "onView:openshiftProjectExplorer",
    "onView:extension.vsKubernetesExplorer",
    "onCommand:openshift.about",
    "onCommand:openshift.oc.about",
    "onCommand:openshift.output",
    "onCommand:openshift.create",
    "onCommand:openshift.openshiftConsole.palette",
    "onCommand:openshift.explorer.login",
    "onCommand:openshift.explorer.login.credentialsLogin",
    "onCommand:openshift.explorer.login.tokenLogin",
    "onCommand:openshift.explorer.logout",
    "onCommand:openshift.explorer.refresh",
    "onCommand:openshift.project.create",
    "onCommand:openshift.project.delete",
    "onCommand:openshift.project.delete.palette",
    "onCommand:openshift.app.delete.palette",
    "onCommand:openshift.app.describe",
    "onCommand:openshift.app.create",
    "onCommand:openshift.app.delete",
    "onCommand:openshift.component.import",
    "onCommand:openshift.component.create",
    "onCommand:openshift.component.createFromLocal",
    "onCommand:openshift.component.createFromGit",
    "onCommand:openshift.component.createFromBinary",
    "onCommand:openshift.component.describe",
    "onCommand:openshift.component.describe.palette",
    "onCommand:openshift.component.log",
    "onCommand:openshift.component.unlink",
    "onCommand:openshift.component.unlink.palette",
    "onCommand:openshift.component.unlinkComponent.palette",
    "onCommand:openshift.component.unlinkService.palette",
    "onCommand:openshift.component.log.palette",
    "onCommand:openshift.component.followLog",
    "onCommand:openshift.component.followLog.palette",
    "onCommand:openshift.component.delete",
    "onCommand:openshift.component.push",
    "onCommand:openshift.component.lastPush",
    "onCommand:openshift.component.push.palette",
    "onCommand:openshift.component.watch",
    "onCommand:openshift.component.watch.palette",
    "onCommand:openshift.catalog.listComponents",
    "onCommand:openshift.catalog.listServices",
    "onCommand:openshift.url.create",
    "onCommand:openshift.url.delete",
    "onCommand:openshift.url.delete.palette",
    "onCommand:openshift.component.openUrl",
    "onCommand:openshift.component.openUrl.palette",
    "onCommand:openshift.component.debug",
    "onCommand:openshift.component.debug.palette",
    "onCommand:openshift.storage.create",
    "onCommand:openshift.storage.delete",
    "onCommand:openshift.service.create",
    "onCommand:openshift.service.delete",
    "onCommand:openshift.service.describe",
    "onCommand:openshift.service.describe.palette",
    "onCommand:openshift.component.folder.create",
    "onCommand:openshift.explorer.reportIssue",
    "onCommand:openshift.explorer.switchContext",
    "onCommand:clusters.openshift.project.openConsole",
    "onCommand:clusters.openshift.useProject",
    "onCommand:clusters.openshift.deploy",
    "onCommand:clusters.openshift.build.start",
    "onCommand:clusters.openshift.build.showLog",
    "onCommand:clusters.openshift.build.showLog.palette",
    "onCommand:clusters.openshift.build.followLog",
    "onCommand:clusters.openshift.build.delete",
    "onCommand:clusters.openshift.build.delete.palette",
    "onCommand:clusters.openshift.build.rebuild",
    "onCommand:clusters.openshift.build.openConsole",
    "onCommand:clusters.openshift.deploy.dc.showLog",
    "onCommand:clusters.openshift.deploy.dc.showLog.palette",
    "onCommand:clusters.openshift.deploy.delete",
    "onCommand:clusters.openshift.deploy.delete.palette",
    "onCommand:clusters.openshift.deploy.rcShowLog",
    "onCommand:clusters.openshift.deploy.rcShowLog.palette",
    "onCommand:clusters.openshift.deployment.openConsole",
    "onCommand:clusters.openshift.imagestream.openConsole"
  ],
  "contributes": {
    "commands": [
      {
        "command": "openshift.about",
        "title": "About",
        "category": "OpenShift"
      },
      {
        "command": "openshift.oc.about",
        "title": "Print OKD Client Tool Version",
        "category": "OpenShift"
      },
      {
        "command": "openshift.create",
        "title": "Create",
        "category": "OpenShift"
      },
      {
        "command": "clusters.openshift.build.start",
        "title": "Start Build",
        "category": "OpenShift"
      },
      {
        "command": "clusters.openshift.deploy",
        "title": "Deploy",
        "category": "OpenShift"
      },
      {
        "command": "openshift.output",
        "title": "Show Output Channel",
        "category": "OpenShift"
      },
      {
        "command": "openshift.explorer.logout",
        "title": "Log out",
        "category": "OpenShift"
      },
      {
        "command": "openshift.explorer.login",
        "title": "Login into Cluster",
        "category": "OpenShift",
        "icon": {
          "dark": "images/title/dark/icon-login.svg",
          "light": "images/title/light/icon-login.svg"
        }
      },
      {
        "command": "openshift.explorer.login.tokenLogin",
        "title": "Login into Cluster with token",
        "category": "OpenShift"
      },
      {
        "command": "openshift.explorer.login.credentialsLogin",
        "title": "Login into Cluster with credentials",
        "category": "OpenShift"
      },
      {
        "command": "openshift.explorer.switchContext",
        "title": "Switch Contexts",
        "category": "OpenShift",
        "icon": {
          "dark": "images/title/dark/users.svg",
          "light": "images/title/light/users.svg"
        }
      },
      {
        "command": "openshift.explorer.refresh",
        "title": "Refresh View",
        "category": "OpenShift",
        "icon": {
          "dark": "images/title/dark/icon-refresh.svg",
          "light": "images/title/light/icon-refresh.svg"
        }
      },
      {
        "command": "openshift.explorer.reportIssue",
        "title": "Report Extension Issue on GitHub",
        "category": "OpenShift",
        "icon": {
          "dark": "images/title/dark/icon-issue.svg",
          "light": "images/title/light/icon-issue.svg"
        }
      },
      {
        "command": "openshift.project.create",
        "title": "New Project",
        "category": "OpenShift"
      },
      {
        "command": "openshift.project.delete",
        "title": "Delete",
        "category": "OpenShift"
      },
      {
        "command": "openshift.project.delete.palette",
        "title": "Delete Project",
        "category": "OpenShift"
      },
      {
        "command": "openshift.app.delete.palette",
        "title": "Delete Application",
        "category": "OpenShift"
      },
      {
        "command": "openshift.app.describe",
        "title": "Describe",
        "category": "OpenShift"
      },
      {
        "command": "openshift.app.describe.palette",
        "title": "Describe Application",
        "category": "OpenShift"
      },
      {
        "command": "openshift.app.delete",
        "title": "Delete",
        "category": "OpenShift"
      },
      {
        "command": "openshift.component.import",
        "title": "Import",
        "category": "OpenShift"
      },
      {
        "command": "openshift.component.create",
        "title": "New Component",
        "category": "OpenShift"
      },
      {
        "command": "openshift.component.createFromLocal",
        "title": "New Component from local folder",
        "category": "OpenShift"
      },
      {
        "command": "openshift.component.createFromGit",
        "title": "New Component from Git repository",
        "category": "OpenShift"
      },
      {
        "command": "openshift.component.createFromBinary",
        "title": "New Component form binary",
        "category": "OpenShift"
      },
      {
        "command": "openshift.component.delete.palette",
        "title": "Delete Component",
        "category": "OpenShift"
      },
      {
        "command": "openshift.component.describe",
        "title": "Describe",
        "category": "OpenShift"
      },
      {
        "command": "openshift.component.describe.palette",
        "title": "Describe Component",
        "category": "OpenShift"
      },
      {
        "command": "openshift.component.log",
        "title": "Show Log",
        "category": "OpenShift"
      },
      {
        "command": "openshift.component.log.palette",
        "title": "Show Component's Log",
        "category": "OpenShift"
      },
      {
        "command": "openshift.component.followLog",
        "title": "Follow Log",
        "category": "OpenShift"
      },
      {
        "command": "openshift.component.followLog.palette",
        "title": "Follow Component's Log",
        "category": "OpenShift"
      },
      {
        "command": "openshift.component.linkComponent",
        "title": "Link Component",
        "category": "OpenShift"
      },
      {
        "command": "openshift.component.unlink",
        "title": "Unlink",
        "category": "OpenShift"
      },
      {
        "command": "openshift.component.unlinkComponent.palette",
        "title": "Unlink Component",
        "category": "OpenShift"
      },
      {
        "command": "openshift.component.unlinkService.palette",
        "title": "Unlink Service",
        "category": "OpenShift"
      },
      {
        "command": "openshift.component.linkService",
        "title": "Link Service",
        "category": "OpenShift"
      },
      {
        "command": "openshift.openshiftConsole",
        "title": "Open Console Dashboard",
        "category": "OpenShift"
      },
      {
        "command": "openshift.openshiftConsole.palette",
        "title": "Open Console for Current Cluster",
        "category": "OpenShift"
      },
      {
        "command": "openshift.component.delete",
        "title": "Delete",
        "category": "OpenShift"
      },
      {
        "command": "openshift.component.undeploy",
        "title": "Undeploy",
        "category": "OpenShift"
      },
      {
        "command": "openshift.component.undeploy.palette",
        "title": "Undeploy Component",
        "category": "OpenShift"
      },
      {
        "command": "openshift.component.push",
        "title": "Push",
        "category": "OpenShift"
      },
      {
        "command": "openshift.component.push.palette",
        "title": "Push Component",
        "category": "OpenShift"
      },
      {
        "command": "openshift.component.lastPush",
        "title": "Repeat last push command",
        "category": "OpenShift"
      },
      {
        "command": "openshift.component.watch",
        "title": "Watch",
        "category": "OpenShift"
      },
      {
        "command": "openshift.component.watch.palette",
        "title": "Watch Component",
        "category": "OpenShift"
      },
      {
        "command": "openshift.catalog.listComponents",
        "title": "List Catalog Components ",
        "category": "OpenShift"
      },
      {
        "command": "openshift.catalog.listServices",
        "title": "List Catalog Services",
        "category": "OpenShift"
      },
      {
        "command": "openshift.url.create",
        "title": "New URL",
        "category": "OpenShift"
      },
      {
        "command": "openshift.url.delete",
        "title": "Delete",
        "category": "OpenShift"
      },
      {
        "command": "openshift.url.delete.palette",
        "title": "Delete URL",
        "category": "OpenShift"
      },
      {
        "command": "openshift.url.open",
        "title": "Open URL",
        "category": "OpenShift",
        "icon": "images/context/url-node-open.png"
      },
      {
        "command": "openshift.component.openUrl",
        "title": "Open in Browser",
        "category": "OpenShift"
      },
      {
        "command": "openshift.component.openUrl.palette",
        "title": "Open Component in Browser",
        "category": "OpenShift"
      },
      {
        "command": "openshift.component.debug",
        "title": "Debug",
        "category": "OpenShift"
      },
      {
        "command": "openshift.component.debug.palette",
        "title": "Debug Component",
        "category": "OpenShift"
      },
      {
        "command": "openshift.storage.create",
        "title": "New Storage",
        "category": "OpenShift"
      },
      {
        "command": "openshift.storage.delete.palette",
        "title": "Delete Storage",
        "category": "OpenShift"
      },
      {
        "command": "openshift.storage.delete",
        "title": "Delete",
        "category": "OpenShift"
      },
      {
        "command": "openshift.service.create",
        "title": "New Service",
        "category": "OpenShift"
      },
      {
        "command": "openshift.service.describe",
        "title": "Describe",
        "category": "OpenShift"
      },
      {
        "command": "openshift.service.describe.palette",
        "title": "Describe Service",
        "category": "OpenShift"
      },
      {
        "command": "openshift.service.delete",
        "title": "Delete",
        "category": "OpenShift"
      },
      {
        "command": "openshift.service.delete.palette",
        "title": "Delete Service",
        "category": "OpenShift"
      },
      {
        "command": "clusters.openshift.useProject",
        "title": "Use Project",
        "category": "OpenShift"
      },
      {
        "command": "clusters.openshift.project.openConsole",
        "title": "Open Project in Console",
        "Category": "OpenShift"
      },
      {
        "command": "clusters.openshift.build.showLog",
        "title": "Show Log",
        "category": "OpenShift"
      },
      {
        "command": "clusters.openshift.build.showLog.palette",
        "title": "Show Build's Log",
        "category": "OpenShift"
      },
      {
        "command": "clusters.openshift.deploy.dc.showLog",
        "title": "Show Log",
        "category": "OpenShift"
      },
      {
        "command": "clusters.openshift.deploy.dc.showLog.palette",
        "title": "Show DeploymentConfig's Log",
        "category": "OpenShift"
      },
      {
        "command": "clusters.openshift.build.followLog",
        "title": "Follow Log",
        "category": "OpenShift"
      },
      {
        "command": "clusters.openshift.build.delete.palette",
        "title": "Delete Build",
        "category": "OpenShift"
      },
      {
        "command": "clusters.openshift.build.delete",
        "title": "Delete",
        "category": "OpenShift"
      },
      {
        "command": "clusters.openshift.build.rebuild",
        "title": "Rebuild",
        "category": "OpenShift"
      },
      {
        "command": "clusters.openshift.build.openConsole",
        "title": "Open in Console",
        "Category": "OpenShift"
      },
      {
        "command": "clusters.openshift.deploy.rcShowLog.palette",
        "title": "Show Replica's Log",
        "category": "OpenShift"
      },
      {
        "command": "clusters.openshift.deploy.rcShowLog",
        "title": "Show Log",
        "category": "OpenShift"
      },
      {
        "command": "clusters.openshift.deploy.delete.palette",
        "title": "Delete Replica",
        "category": "OpenShift"
      },
      {
        "command": "clusters.openshift.deploy.delete",
        "title": "Delete",
        "category": "OpenShift"
      },
      {
        "command": "clusters.openshift.deployment.openConsole",
        "title": "Open in Console",
        "Category": "OpenShift"
      },
      {
        "command": "clusters.openshift.imagestream.openConsole",
        "title": "Open in Console",
        "Category": "OpenShift"
      },
      {
        "command": "clusters.openshift.route.open",
        "title": "Open in Browser",
        "Category": "OpenShift"
      }
    ],
    "keybindings": [
      {
        "command": "openshift.explorer.login",
        "key": "alt+shift+l",
        "mac": "ctrl+shift+l"
      },
      {
        "command": "openshift.explorer.refresh",
        "key": "alt+shift+r",
        "mac": "ctrl+shift+r"
      },
      {
        "command": "openshift.component.lastPush",
        "key": "alt+shift+p",
        "mac": "ctrl+shift+p"
      }
    ],
    "viewsContainers": {
      "activitybar": [
        {
          "id": "openshiftView",
          "title": "OpenShift",
          "icon": "images/openshift_view.svg"
        }
      ]
    },
    "views": {
      "openshiftView": [
        {
          "id": "openshiftProjectExplorer",
          "name": "OpenShift Application Explorer"
        }
      ]
    },
    "menus": {
      "commandPalette": [
        {
          "command": "openshift.project.delete",
          "when": "view == openshiftProjectExplorer"
        },
        {
          "command": "openshift.component.import",
          "when": "view == openshiftProjectExplorer"
        },
        {
          "command": "openshift.component.create",
          "when": "view == openshiftProjectExplorer"
        },
        {
          "command": "clusters.openshift.build.delete",
          "when": "view == openshiftProjectExplorer"
        },
        {
          "command": "clusters.openshift.build.showLog",
          "when": "view == openshiftProjectExplorer"
        },
        {
          "command": "clusters.openshift.deploy.delete",
          "when": "view == openshiftProjectExplorer"
        },
        {
          "command": "openshift.app.describe",
          "when": "view == openshiftProjectExplorer"
        },
        {
          "command": "openshift.explorer.login",
          "when": "view == openshiftProjectExplorer"
        },
        {
          "command": "clusters.openshift.deploy.rcShowLog",
          "when": "view == openshiftProjectExplorer"
        },
        {
          "command": "openshift.app.delete",
          "when": "view == openshiftProjectExplorer"
        },
        {
          "command": "openshift.component.describe",
          "when": "view == openshiftProjectExplorer"
        },
        {
          "command": "openshift.component.log",
          "when": "view == openshiftProjectExplorer"
        },
        {
          "command": "openshift.component.followLog",
          "when": "view == openshiftProjectExplorer"
        },
        {
          "command": "openshift.openshiftConsole",
          "when": "view == openshiftProjectExplorer"
        },
        {
          "command": "openshift.component.openUrl",
          "when": "view == openshiftProjectExplorer"
        },
        {
          "command": "openshift.component.debug",
          "when": "view == openshiftProjectExplorer"
        },
        {
          "command": "openshift.component.unlink",
          "when": "view == openshiftProjectExplorer"
        },
        {
          "command": "openshift.component.delete",
          "when": "view == openshiftProjectExplorer"
        },
        {
          "command": "openshift.component.undeploy",
          "when": "view == openshiftProjectExplorer"
        },
        {
          "command": "openshift.component.watch",
          "when": "view == openshiftProjectExplorer"
        },
        {
          "command": "openshift.component.push",
          "when": "view == openshiftProjectExplorer"
        },
        {
          "command": "openshift.storage.delete",
          "when": "view == openshiftProjectExplorer"
        },
        {
          "command": "openshift.url.delete",
          "when": "view == openshiftProjectExplorer"
        },
        {
          "command": "openshift.service.describe",
          "when": "view == openshiftProjectExplorer"
        },
        {
          "command": "openshift.service.delete",
          "when": "view == openshiftProjectExplorer"
        },
        {
          "command": "clusters.openshift.deploy.dc.showLog",
          "when": "view == openshiftProjectExplorer"
        },
        {
          "command": "clusters.openshift.route.open",
          "when": "false"
        }
      ],
      "view/title": [
        {
          "command": "openshift.explorer.login",
          "when": "view == openshiftProjectExplorer",
          "group": "navigation@0"
        },
        {
          "command": "openshift.explorer.switchContext",
          "when": "view == openshiftProjectExplorer",
          "group": "navigation@1"
        },
        {
          "command": "openshift.explorer.refresh",
          "when": "view == openshiftProjectExplorer",
          "group": "navigation@2"
        },
        {
          "command": "openshift.explorer.reportIssue",
          "when": "view == openshiftProjectExplorer",
          "group": "navigation@3"
        }
      ],
      "view/item/context": [
        {
          "command": "clusters.openshift.deployment.openConsole",
          "group": "3@0",
          "when": "view == extension.vsKubernetesExplorer && viewItem == vsKubernetes.resource.dc"
        },
        {
          "command": "clusters.openshift.imagestream.openConsole",
          "group": "3@0",
          "when": "view == extension.vsKubernetesExplorer && viewItem =~ /vsKubernetes\\.resource\\.imagestream*/i"
        },
        {
          "command": "clusters.openshift.build.start",
          "group": "2@0",
          "when": "view == extension.vsKubernetesExplorer && viewItem == vsKubernetes.resource.bc"
        },
        {
          "command": "clusters.openshift.deploy",
          "group": "2@0",
          "when": "view == extension.vsKubernetesExplorer && viewItem == vsKubernetes.resource.dc"
        },
        {
          "command": "clusters.openshift.deploy.dc.showLog",
          "group": "2@1",
          "when": "view == extension.vsKubernetesExplorer && viewItem == vsKubernetes.resource.dc"
        },
        {
          "command": "clusters.openshift.build.openConsole",
          "group": "3@0",
          "when": "view == extension.vsKubernetesExplorer && viewItem == vsKubernetes.resource.bc"
        },
        {
          "command": "clusters.openshift.build.showLog",
          "group": "1@1",
          "when": "view == extension.vsKubernetesExplorer && viewItem =~ /openShift\\.resource\\.build.*/i"
        },
        {
          "command": "clusters.openshift.build.followLog",
          "group": "1@2",
          "when": "view == extension.vsKubernetesExplorer && viewItem =~ /openShift\\.resource\\.build.*/i"
        },
        {
          "command": "clusters.openshift.build.delete",
          "group": "2@0",
          "when": "view == extension.vsKubernetesExplorer && viewItem =~ /openShift\\.resource\\.build.*/i"
        },
        {
          "command": "clusters.openshift.deploy.rcShowLog",
          "group": "1@1",
          "when": "view == extension.vsKubernetesExplorer && viewItem =~ /openShift\\.resource\\.rc.*/i"
        },
        {
          "command": "clusters.openshift.deploy.delete",
          "group": "2@0",
          "when": "view == extension.vsKubernetesExplorer && viewItem =~ /openShift\\.resource\\.rc.*/i"
        },
        {
          "command": "clusters.openshift.build.rebuild",
          "group": "1@0",
          "when": "view == extension.vsKubernetesExplorer && viewItem =~ /openShift\\.resource\\.build.*/i"
        },
        {
          "command": "openshift.openshiftConsole",
          "when": "view == openshiftProjectExplorer && viewItem == cluster",
          "group": "c0"
        },
        {
          "command": "openshift.project.create",
          "when": "view == openshiftProjectExplorer && viewItem == cluster && isLoggedIn",
          "group": "c1"
        },
        {
          "command": "openshift.catalog.listComponents",
          "when": "view == openshiftProjectExplorer && viewItem == cluster && isLoggedIn",
          "group": "c2@1"
        },
        {
          "command": "openshift.catalog.listServices",
          "when": "view == openshiftProjectExplorer && viewItem == cluster && isLoggedIn",
          "group": "c2@2"
        },
        {
          "command": "openshift.explorer.logout",
          "when": "view == openshiftProjectExplorer && viewItem == cluster && isLoggedIn",
          "group": "c3"
        },
        {
          "command": "openshift.about",
          "when": "view == openshiftProjectExplorer && viewItem == cluster",
          "group": "c4"
        },
        {
          "command": "openshift.output",
          "when": "view == openshiftProjectExplorer && viewItem == cluster",
          "group": "c5"
        },
        {
          "command": "openshift.project.delete",
          "when": "view == openshiftProjectExplorer && viewItem == project",
          "group": "p3"
        },
        {
          "command": "openshift.service.create",
          "when": "view == openshiftProjectExplorer && viewItem == project",
          "group": "p1@1"
        },
        {
          "command": "openshift.component.create",
          "when": "view == openshiftProjectExplorer && viewItem == project ",
          "group": "p1@0"
        },
        {
          "command": "openshift.component.create",
          "when": "view == openshiftProjectExplorer && viewItem == application ",
          "group": "a1"
        },
        {
          "command": "openshift.app.describe",
          "when": "view == openshiftProjectExplorer && viewItem == application",
          "group": "a2"
        },
        {
          "command": "openshift.app.delete",
          "when": "view == openshiftProjectExplorer && viewItem == application",
          "group": "a3"
        },
        {
          "command": "openshift.url.create",
          "when": "view == openshiftProjectExplorer && viewItem == component",
          "group": "c1@1"
        },
        {
          "command": "openshift.url.create",
          "when": "view == openshiftProjectExplorer && viewItem == componentNotPushed",
          "group": "c1@1"
        },
        {
          "command": "openshift.storage.create",
          "when": "view == openshiftProjectExplorer && viewItem == component",
          "group": "c1@2"
        },
        {
          "command": "openshift.storage.create",
          "when": "view == openshiftProjectExplorer && viewItem == componentNotPushed",
          "group": "c1@2"
        },
        {
          "command": "openshift.component.describe",
          "when": "view == openshiftProjectExplorer && viewItem == component",
          "group": "c2@1"
        },
        {
          "command": "openshift.component.describe",
          "when": "view == openshiftProjectExplorer && viewItem == componentNotPushed",
          "group": "c2@1"
        },
        {
          "command": "openshift.component.describe",
          "when": "view == openshiftProjectExplorer && viewItem == componentNoContext",
          "group": "c2@1"
        },
        {
          "command": "openshift.component.import",
          "when": "view == openshiftProjectExplorer && viewItem == componentNoContext",
          "group": "c2@2"
        },
        {
          "command": "openshift.component.log",
          "when": "view == openshiftProjectExplorer && viewItem == component",
          "group": "c2@2"
        },
        {
          "command": "openshift.component.followLog",
          "when": "view == openshiftProjectExplorer && viewItem == component",
          "group": "c2@3"
        },
        {
          "command": "openshift.component.linkComponent",
          "when": "view == openshiftProjectExplorer && viewItem == component",
          "group": "c3@1"
        },
        {
          "command": "openshift.component.linkService",
          "when": "view == openshiftProjectExplorer && viewItem == component",
          "group": "c3@2"
        },
        {
          "command": "openshift.component.unlink",
          "when": "view == openshiftProjectExplorer && viewItem == component",
          "group": "c3@3"
        },
        {
          "command": "openshift.component.openUrl",
          "when": "view == openshiftProjectExplorer && viewItem == component",
          "group": "c4@1"
        },
        {
          "command": "openshift.component.push",
          "when": "view == openshiftProjectExplorer && viewItem == component",
          "group": "c4@2"
        },
        {
          "command": "openshift.component.push",
          "when": "view == openshiftProjectExplorer && viewItem == componentNotPushed",
          "group": "c4@2"
        },
        {
          "command": "openshift.component.watch",
          "when": "view == openshiftProjectExplorer && viewItem == component",
          "group": "c4@3"
        },
        {
          "command": "openshift.component.undeploy",
          "when": "view == openshiftProjectExplorer && viewItem == component",
          "group": "c4@4"
        },
        {
          "command": "openshift.component.debug",
          "when": "view == openshiftProjectExplorer && viewItem == component",
          "group": "c4@5"
        },
        {
          "command": "openshift.component.delete",
          "when": "view == openshiftProjectExplorer && viewItem == componentNoContext",
          "group": "c5@1"
        },
        {
          "command": "openshift.component.delete",
          "when": "view == openshiftProjectExplorer && viewItem == component",
          "group": "c5@1"
        },
        {
          "command": "openshift.component.delete",
          "when": "view == openshiftProjectExplorer && viewItem == componentNotPushed",
          "group": "c5@1"
        },
        {
          "command": "openshift.service.create",
          "when": "view == openshiftProjectExplorer && viewItem == application",
          "group": "a1"
        },
        {
          "command": "openshift.service.describe",
          "when": "view == openshiftProjectExplorer && viewItem == service",
          "group": "s1"
        },
        {
          "command": "openshift.service.delete",
          "when": "view == openshiftProjectExplorer && viewItem == service",
          "group": "s2"
        },
        {
          "command": "openshift.storage.delete",
          "when": "view == openshiftProjectExplorer && viewItem == storage",
          "group": "s3"
        },
        {
          "command": "openshift.url.delete",
          "when": "view == openshiftProjectExplorer && viewItem == componentRoute",
          "group": "s3"
        },
        {
          "command": "openshift.url.open",
          "when": "view == openshiftProjectExplorer && viewItem == componentRoute",
          "group": "inline"
        },
        {
          "command": "clusters.openshift.useProject",
          "when": "viewItem =~ /\\.openshift\\.inactiveProject/i"
        },
        {
          "command": "clusters.openshift.project.openConsole",
          "when": "view == extension.vsKubernetesExplorer && viewItem =~ /vsKubernetes\\.resource\\.project*/i"
        },
        {
          "command": "clusters.openshift.route.open",
          "group": "2@0",
          "when": "view == extension.vsKubernetesExplorer && viewItem =~ /vsKubernetes\\.resource\\.route/i"
        },
        {
          "command": "openshift.explorer.login.tokenLogin",
          "when": "view == openshiftProjectExplorer && viewItem == loginRequired"
        },
        {
          "command": "openshift.explorer.login.credentialsLogin",
          "when": "view == openshiftProjectExplorer && viewItem == loginRequired"
        }
      ]
    },
    "configuration": {
      "type": "object",
      "title": "OpenShift Connector",
      "properties": {
        "openshiftConnector.showChannelOnOutput": {
          "title": "Show channel on output",
          "type": "boolean",
          "default": false,
          "description": "Show OpenShift Connector output channel when new text added to output stream."
        },
        "openshiftConnector.outputVerbosityLevel": {
          "title": "Output Verbosity Level",
          "type": "number",
          "default": 0,
          "description": "Output verbosity level (value between 0 and 9) for OpenShift Create, Push and Watch commands in output channel and integrated terminal."
        },
        "openshiftConnector.disableCheckForMigration": {
          "title": "Disable check if migration required",
          "type": "boolean",
          "default": false,
          "description": "Disable check if migration is required for resources created with previous version of the extension and migration request message."
        },
        "openshiftConnector.searchForToolsInPath": {
          "Title": "Search CLI tools in PATH locations before using included binaries",
          "type": "boolean",
          "default": false,
          "description": "Force extension to search for `oc` and `odo` CLI tools in PATH locations before using bundled binaries."
        }
      }
    }
  },
  "extensionDependencies": []
}<|MERGE_RESOLUTION|>--- conflicted
+++ resolved
@@ -40,14 +40,9 @@
     "vscode:prepublish": "npm run build && node ./out/build/bundle-tools.js",
     "compile": "npm-run-all compile:*",
     "compile:ext": "tsc -p ./",
-<<<<<<< HEAD
     "compile:logview": "webpack --mode development --config src/view/log/webpack.config.js",
     "compile:describeview": "webpack --mode development --config src/view/describe/webpack.config.js",
     "dev:describeview": "webpack-dev-server --mode=development --config src/view/describe/webpack.config.js",
-=======
-    "compile:views": "webpack --mode development",
-    "dev:logView": "webpack-dev-server --mode=development",
->>>>>>> 7944cc9b
     "watch": "tsc -watch -p ./",
     "watch:views": "webpack --watch --mode development",
     "clean": "shx rm -rf out/build out/coverage out/src out/test out/tools out/test-resources out/logViewer",
