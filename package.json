--- conflicted
+++ resolved
@@ -691,7 +691,6 @@
     "style-loader": "^0.23.1",
     "styled-components": "^3.3.3",
     "tmp": "0.0.33",
-<<<<<<< HEAD
     "ts-import-plugin": "^1.5.5",
     "ts-loader": "^4.4.2",
     "tslint": "^5.17.0",
@@ -700,15 +699,9 @@
     "walker": "^1.0.7",
     "webpack": "^4.32.2",
     "webpack-cli": "^3.3.2"
-=======
-    "tslint": "^5.16.0",
-    "typescript": "^3.4.5",
-    "vscode": "^1.1.33",
-    "walker": "^1.0.7"
->>>>>>> 0146d70f
   },
   "dependencies": {
-    "@kubernetes/client-node": "^0.8.2s",
+    "@kubernetes/client-node": "^0.8.2",
     "babel-loader": "^8.0.6",
     "binary-search": "^1.3.5",
     "byline": "^5.0.0",
@@ -718,14 +711,10 @@
     "git-transport-protocol": "^0.1.0",
     "hasha": "^5.0.0",
     "js-yaml": "^3.13.1",
-<<<<<<< HEAD
     "open": "^6.3.0",
     "react": "^16.8.6",
     "react-dom": "^16.8.6",
-=======
     "mkdirp": "^0.5.1",
-    "open": "^6.2.0",
->>>>>>> 0146d70f
     "request": "^2.88.0",
     "request-progress": "^3.0.0",
     "semver": "^6.0.0",
