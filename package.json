--- conflicted
+++ resolved
@@ -107,18 +107,11 @@
 		"@mui/lab": "^5.0.0-alpha.173",
 		"@mui/material": "^5.16.7",
 		"@mui/styles": "^5.16.7",
-<<<<<<< HEAD
 		"@octokit/rest": "^16.30.1",
-		"@rjsf/core": "^5.20.0",
-		"@rjsf/mui": "^5.20.0",
-		"@rjsf/utils": "^5.20.0",
-		"@rjsf/validator-ajv8": "^5.20.0",
-=======
 		"@rjsf/core": "^5.20.1",
 		"@rjsf/mui": "^5.20.1",
 		"@rjsf/utils": "^5.20.1",
 		"@rjsf/validator-ajv8": "^5.20.1",
->>>>>>> 4e9ad6e6
 		"@segment/analytics-next": "^1.72.1",
 		"@svgr/plugin-jsx": "^8.1.0",
 		"@types/chai": "^4.3.18",
