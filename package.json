{
	"name": "vscode-openshift-connector",
	"displayName": "OpenShift Toolkit",
	"description": "Fast iterative application development on Red Hat OpenShift and Kubernetes",
	"version": "1.12.0",
	"license": "MIT",
	"publisher": "redhat",
	"author": "Red Hat",
	"preview": false,
	"repository": {
		"type": "git",
		"url": "https://github.com/redhat-developer/vscode-openshift-tools.git"
	},
	"bugs": "https://github.com/redhat-developer/vscode-openshift-tools/issues",
	"engines": {
		"vscode": "^1.64.2",
		"npm": ">=8.0.0 <10.0.0",
		"node": ">=16.0.0 <v20.11.1"
	},
	"badges": [
		{
			"url": "https://img.shields.io/twitter/follow/rhdevelopers?style=social",
			"href": "https://twitter.com/intent/follow?screen_name=rhdevelopers",
			"description": "Tweet"
		}
	],
	"categories": [
		"Debuggers",
		"Azure",
		"Other"
	],
	"keywords": [
		"OpenShift",
		"Kubernetes",
		"Serverless",
		"Functions",
		"Red Hat",
		"devsandbox",
		"kubernetes-extension-cloud-provider",
		"debuggers",
		"K8s",
		"Cloud",
		"podman",
		"Helm",
		"kubernetes-extension-cloud-provider"
	],
	"icon": "images/openshift_extension.png",
	"main": "./out/src/extension",
	"scripts": {
		"verify": "node ./out/build/verify-tools.js",
		"vscode:prepublish": "npm run build",
		"compile": "run-p compile:*",
		"compile:ext": "tsc -b ./",
		"compile:checkWebviews": "tsc -p ./src/webview -noEmit",
		"compile:webviews": "node ./build/esbuild.mjs",
		"watch": "node ./build/esbuild-watch.mjs",
		"clean": "shx rm -rf out/build out/src out/test out/tools out/test-resources out/*Viewer out/**.tsbuildinfo",
		"lint": "eslint . --ext .ts --ext .tsx --quiet",
		"lint-fix": "eslint . --ext .ts --ext .tsx --fix",
		"lint-nic": "eslint . --ext .ts --ext .tsx --no-inline-config",
		"check-cycles": "dpdm --no-tree --no-warning --exit-code circular:1 ./src/extension.ts",
		"bundle-tools": "node ./out/build/bundle-tools.js --platform",
		"todo": "leasot **/*.ts --ignore node_modules -x",
		"test": "npm run vscode:prepublish && node ./out/build/install-vscode.js && node ./out/build/run-tests.js unit",
		"test-integration": "npm run vscode:prepublish && node ./out/build/run-tests.js integration",
		"test-integration:coverage": "npm run vscode:prepublish && npm run test:instrument && node ./out/build/run-tests.js integration",
		"test:instrument": "shx rm -rf out/src-orig && shx mv out/src out/src-orig && istanbul instrument --complete-copy --embed-source --output out/src out/src-orig",
		"test:coverage": "npm run build && npm run test:instrument && node ./out/build/install-vscode.js && node ./out/build/run-tests.js unit",
		"build": "npm run clean && npm run lint && npm run compile && npm run bundle-tools",
		"cluster-ui-test": "extest setup-and-run out/test/ui/cluster-ui-test.js -o test/ui/settings.json -m test/ui/.mocharc.js -e ./test-resources/extensions -c max -i",
		"public-ui-test": "extest setup-and-run out/test/ui/public-ui-test.js -o test/ui/settings.json -m test/ui/.mocharc.js -e ./test-resources/extensions -c max -i"
	},
	"dependencies": {
		"@kubernetes/client-node": "^0.20.0",
		"@redhat-developer/vscode-redhat-telemetry": "^0.7.1",
		"clsx": "^2.1.0",
		"dockerode": "^4.0.2",
		"fs-extra": "^11.2.0",
		"git-up": "^7.0.0",
		"got": "^11.8.6",
		"hasha": "^5.2.2",
		"js-yaml": "^4.1.0",
		"json-schema": "^0.4.0",
		"lodash": "^4.17.21",
		"make-fetch-happen": "^12.0.0",
		"mkdirp": "^3.0.1",
		"rxjs": "^7.8.1",
		"semver": "^7.6.0",
		"shelljs": "^0.8.5",
		"stacktrace-parser": "^0.1.10",
		"targz": "^1.0.1",
		"tmp": "^0.2.3",
		"unzip-stream": "^0.3.1",
		"validator": "^13.11.0",
		"vscode-kubernetes-tools-api": "^1.3.0",
		"xterm": "^5.3.0",
		"xterm-addon-serialize": "^0.11.0",
		"xterm-headless": "^5.3.0"
	},
	"devDependencies": {
		"@devfile/api": "^2.2.2-1709808589",
		"@mui/icons-material": "^5.15.14",
		"@mui/lab": "^5.0.0-alpha.169",
		"@mui/material": "^5.15.14",
		"@mui/styles": "^5.15.14",
		"@rjsf/core": "^5.17.1",
		"@rjsf/mui": "^5.17.1",
		"@rjsf/utils": "^5.17.1",
		"@rjsf/validator-ajv8": "^5.17.1",
		"@segment/analytics-next": "^1.66.0",
		"@svgr/plugin-jsx": "^8.1.0",
		"@types/chai": "^4.3.11",
		"@types/dockerode": "^3.3.26",
		"@types/express": "^4.17.21",
		"@types/fs-extra": "^11.0.4",
		"@types/lodash": "^4.17.0",
		"@types/make-fetch-happen": "^10.0.4",
		"@types/mocha": "^10.0.6",
		"@types/node": "^16.18.68",
		"@types/proxyquire": "^1.3.31",
		"@types/react": "^17.0.72",
		"@types/react-copy-to-clipboard": "^5.0.7",
		"@types/react-dom": "^17.0.25",
		"@types/react-syntax-highlighter": "^15.5.11",
		"@types/shelljs": "^0.8.15",
		"@types/sinon": "^17.0.3",
		"@types/sinon-chai": "^3.2.12",
		"@types/targz": "^1.0.4",
		"@types/tmp": "^0.2.6",
		"@types/unzip-stream": "^0.3.4",
		"@types/validator": "^13.11.9",
		"@types/vscode": "1.64.0",
		"@typescript-eslint/eslint-plugin": "^7.3.1",
		"@typescript-eslint/parser": "^7.3.1",
		"@vscode/test-electron": "^2.3.9",
		"bootstrap": "^5.3.3",
		"chai": "^4.4.1",
		"chokidar": "^3.6.0",
		"codecov": "^3.8.2",
		"dpdm": "^3.14.0",
		"esbuild": "^0.19.12",
		"esbuild-plugin-svgr": "^2.1.0",
		"esbuild-sass-plugin": "^2.16.1",
		"eslint": "^8.57.0",
		"eslint-config-prettier": "^9.1.0",
		"eslint-import-resolver-typescript": "^3.6.1",
		"eslint-plugin-header": "^3.1.1",
		"eslint-plugin-import": "^2.29.1",
		"eslint-plugin-json": "^3.1.0",
		"eslint-plugin-prettier": "^5.1.3",
		"express": "^4.19.1",
		"file-loader": "^6.2.0",
		"glob": "^10.3.10",
		"istanbul": "^0.4.5",
		"leasot": "^13.3.0",
		"mocha": "^10.3.0",
		"mocha-jenkins-reporter": "^0.4.7",
		"npm-run-all": "^4.1.5",
		"prettier": "^3.2.5",
		"pretty-bytes": "^6.1.1",
		"proxyquire": "^2.1.3",
		"react": "^17.0.2",
		"react-copy-to-clipboard": "^5.1.0",
		"react-dom": "^17.0.2",
		"react-error-boundary": "^4.0.13",
		"react-phone-input-2": "^2.14.0",
		"react-scroll-to-top": "^3.0.0",
		"react-syntax-highlighter": "^15.5.0",
		"remap-istanbul": "^0.13.0",
		"showdown": "^2.1.0",
		"shx": "^0.3.3",
		"sinon": "^17.0.1",
		"sinon-chai": "^3.7.0",
		"source-map-support": "^0.5.21",
<<<<<<< HEAD
		"survey-core": "^1.9.135",
		"survey-react-ui": "^1.9.135",
		"typescript": "^5.4.2",
=======
		"survey-react-ui": "^1.9.135",
		"typescript": "^5.4.3",
>>>>>>> 5a209d08
		"vscode-extension-tester": "^7.2",
		"xterm-addon-fit": "^0.8.0",
		"xterm-addon-web-links": "^0.9.0",
		"xterm-addon-webgl": "^0.16.0"
	},
	"activationEvents": [
		"onView:openshiftProjectExplorer",
		"onView:extension.vsKubernetesExplorer",
		"onView:openshiftComponentTypesView",
		"onView:kubernetes.cloudExplorer",
		"onView:openShiftTerminalPanel",
		"onView:openshiftView",
		"onCommand:openshift.welcome",
		"onCommand:openshift.getStarted",
		"onCommand:openshift.about",
		"onCommand:openshift.oc.about",
		"onCommand:openshift.output",
		"onCommand:openshift.create",
		"onCommand:openshift.delete",
		"onCommand:openshift.open.developerConsole",
		"onCommand:openshift.open.developerConsole.palette",
		"onCommand:openshift.explorer.addCluster",
		"onCommand:openshift.explorer.login",
		"onCommand:openshift.explorer.login.credentialsLogin",
		"onCommand:openshift.explorer.login.tokenLogin",
		"onCommand:openshift.explorer.login.clipboard",
		"onCommand:openshift.explorer.logout",
		"onCommand:openshift.explorer.refresh",
		"onCommand:openshift.componentTypesView.refresh",
		"onCommand:openshift.project.create",
		"onCommand:openshift.project.set",
		"onCommand:openshift.project.delete",
		"onCommand:openshift.project.delete.palette",
		"onCommand:openshift.namespace.create",
		"onCommand:openshift.namespace.set",
		"onCommand:openshift.namespace.delete",
		"onCommand:openshift.namespace.delete.palette",
		"onCommand:openshift.component.openCreateComponent",
		"onCommand:openshift.component.createFromRootWorkspaceFolder",
		"onCommand:openshift.component.describe",
		"onCommand:openshift.component.openInBrowser",
		"onCommand:openshift.component.describe.palette",
		"onCommand:openshift.component.log",
		"onCommand:openshift.component.log.palette",
		"onCommand:openshift.component.followLog",
		"onCommand:openshift.component.followLog.palette",
		"onCommand:openshift.componentTypesView.registry.closeView",
		"onCommand:openshift.component.debug",
		"onCommand:openshift.component.debug.palette",
		"onCommand:openshift.resource.load",
		"onCommand:openshift.resource.unInstall",
		"onCommand:openshift.component.folder.create",
		"onCommand:openshift.explorer.reportIssue",
		"onCommand:openshift.explorer.switchContext",
		"onCommand:clusters.openshift.project.openConsole",
		"onCommand:clusters.openshift.useProject",
		"onCommand:clusters.openshift.deploy",
		"onCommand:clusters.openshift.build.start",
		"onCommand:clusters.openshift.build.showLog",
		"onCommand:clusters.openshift.build.showLog.palette",
		"onCommand:clusters.openshift.build.followLog",
		"onCommand:clusters.openshift.build.delete",
		"onCommand:clusters.openshift.build.delete.palette",
		"onCommand:clusters.openshift.build.rebuild",
		"onCommand:clusters.openshift.build.openConsole",
		"onCommand:clusters.openshift.deploy.dc.showLog",
		"onCommand:clusters.openshift.deploy.dc.showLog.palette",
		"onCommand:clusters.openshift.deploy.delete",
		"onCommand:clusters.openshift.deploy.delete.palette",
		"onCommand:clusters.openshift.deploy.rcShowLog",
		"onCommand:clusters.openshift.deploy.rcShowLog.palette",
		"onCommand:clusters.openshift.deployment.openConsole",
		"onCommand:clusters.openshift.imagestream.openConsole",
		"onCommand:openshift.componentTypesView.registry.openInView",
		"onCommand:openshift.helm.openView",
		"onCommand:openshift.component.deleteConfigurationFiles",
		"onCommand:openshift.component.deleteSourceFolder",
		"onWalkthrough:openshiftWalkthrough",
		"onWalkthrough:serverlessFunctionWalkthrough"
	],
	"contributes": {
		"configurationDefaults": {
			"vs-kubernetes": {
				"vs-kubernetes.disable-context-info-status-bar": true,
				"vs-kubernetes.disable-namespace-info-status-bar": true,
				"vs-kubernetes.outputFormat": "yaml"
			}
		},
		"icons": {
			"current-context": {
				"description": "context",
				"default": "selection"
			},
			"project-node": {
				"description": "project node",
				"default": "project"
			}
		},
		"commands": [
			{
				"command": "openshift.about",
				"title": "About",
				"category": "OpenShift"
			},
			{
				"command": "openshift.oc.about",
				"title": "Print OKD Client Tool Version",
				"category": "OpenShift"
			},
			{
				"command": "openshift.create",
				"title": "Create",
				"category": "OpenShift"
			},
			{
				"command": "openshift.delete",
				"title": "Delete",
				"category": "OpenShift"
			},
			{
				"command": "clusters.openshift.build.start",
				"title": "Start Build",
				"category": "OpenShift"
			},
			{
				"command": "clusters.openshift.deploy",
				"title": "Deploy",
				"category": "OpenShift"
			},
			{
				"command": "openshift.output",
				"title": "Show Output Channel",
				"category": "OpenShift"
			},
			{
				"command": "openshift.explorer.logout",
				"title": "Log out",
				"category": "OpenShift"
			},
			{
				"command": "openshift.explorer.addCluster",
				"title": "Add OpenShift Cluster",
				"category": "OpenShift",
				"icon": {
					"dark": "images/title/dark/add-cluster.svg",
					"light": "images/title/light/add-cluster.svg"
				}
			},
			{
				"command": "openshift.explorer.stopCluster",
				"title": "Stop OpenShift Local",
				"category": "OpenShift"
			},
			{
				"command": "openshift.explorer.login",
				"title": "Login into Cluster",
				"category": "OpenShift",
				"icon": {
					"dark": "images/title/dark/icon-login.svg",
					"light": "images/title/light/icon-login.svg"
				}
			},
			{
				"command": "openshift.explorer.login.tokenLogin",
				"title": "Login into Cluster with token",
				"category": "OpenShift"
			},
			{
				"command": "openshift.explorer.login.credentialsLogin",
				"title": "Login into Cluster with credentials",
				"category": "OpenShift"
			},
			{
				"command": "openshift.explorer.login.clipboard",
				"title": "Login into Cluster using URL and token from clipboard",
				"category": "OpenShift"
			},
			{
				"command": "openshift.explorer.switchContext",
				"title": "Switch Contexts",
				"category": "OpenShift",
				"icon": {
					"dark": "images/title/dark/users.svg",
					"light": "images/title/light/users.svg"
				}
			},
			{
				"command": "openshift.explorer.refresh",
				"title": "Refresh Application Explorer View",
				"category": "OpenShift",
				"icon": "$(refresh)"
			},
			{
				"command": "openshift.explorer.reportIssue",
				"title": "Report Extension Issue on GitHub",
				"category": "OpenShift",
				"icon": {
					"dark": "images/title/dark/icon-issue.svg",
					"light": "images/title/light/icon-issue.svg"
				}
			},
			{
				"command": "openshift.show.feedback",
				"title": "Share your feedback",
				"category": "OpenShift",
				"icon": "$(feedback)"
			},
			{
				"command": "openshift.project.create",
				"title": "New Project",
				"category": "OpenShift"
			},
			{
				"command": "openshift.namespace.create",
				"title": "New Namespace",
				"category": "OpenShift"
			},
			{
				"command": "openshift.helm.openView",
				"title": "Browse and Install Helm Charts",
				"category": "OpenShift"
			},
			{
				"command": "openshift.helm.install",
				"title": "Install",
				"category": "OpenShift"
			},
			{
				"command": "openshift.helm.manageRepository",
				"title": "Manage Repositories",
				"category": "OpenShift"
			},
			{
				"command": "openshift.helm.open",
				"title": "Open Helm Charts",
				"category": "OpenShift"
			},
			{
				"command": "openshift.helm.add",
				"title": "Add repository",
				"category": "OpenShift"
			},
			{
				"command": "openshift.helm.edit",
				"title": "Edit repository",
				"category": "OpenShift"
			},
			{
				"command": "openshift.helm.delete",
				"title": "Delete repository",
				"category": "OpenShift"
			},
			{
				"command": "openshift.helm.sync",
				"title": "Sync repository",
				"category": "OpenShift"
			},
			{
				"command": "openshift.project.delete",
				"title": "Delete Project",
				"category": "OpenShift"
			},
			{
				"command": "openshift.namespace.delete",
				"title": "Delete Namespace",
				"category": "OpenShift"
			},
			{
				"command": "openshift.project.delete.palette",
				"title": "Delete Project",
				"category": "OpenShift"
			},
			{
				"command": "openshift.namespace.delete.palette",
				"title": "Delete Namespace",
				"category": "OpenShift"
			},
			{
				"command": "openshift.open.configFile",
				"title": "Open in editor",
				"category": "OpenShift",
				"icon": "$(link-external)"
			},
			{
				"command": "openshift.project.set",
				"title": "Change Active Project",
				"category": "OpenShift",
				"icon": {
					"dark": "images/title/dark/set-project.svg",
					"light": "images/title/light/set-project.svg"
				}
			},
			{
				"command": "openshift.namespace.set",
				"title": "Change Active Namespace",
				"category": "OpenShift",
				"icon": {
					"dark": "images/title/dark/set-project.svg",
					"light": "images/title/light/set-project.svg"
				}
			},
			{
				"command": "openshift.project.set.palette",
				"title": "Set Active Project",
				"category": "OpenShift"
			},
			{
				"command": "openshift.namespace.set.palette",
				"title": "Set Active Namespace",
				"category": "OpenShift"
			},
			{
				"command": "openshift.component.openCreateComponent",
				"title": "Create Component",
				"category": "OpenShift",
				"icon": {
					"light": "images/title/light/add-cluster.svg",
					"dark": "images/title/dark/add-cluster.svg"
				}
			},
			{
				"command": "openshift.component.createFromRootWorkspaceFolder",
				"title": "Create Component From Folder",
				"category": "OpenShift"
			},
			{
				"command": "openshift.component.dev",
				"title": "Start Dev",
				"category": "OpenShift"
			},
			{
				"command": "openshift.component.dev.manual",
				"title": "Start Dev (manually trigger rebuild)",
				"category": "OpenShift"
			},
			{
				"command": "openshift.component.binding.add",
				"title": "Bind Service",
				"category": "OpenShift"
			},
			{
				"command": "openshift.component.exitDevMode",
				"title": "Stop Dev",
				"category": "OpenShift"
			},
			{
				"command": "openshift.component.forceExitDevMode",
				"title": "Force Stop Dev",
				"category": "OpenShift"
			},
			{
				"command": "openshift.component.deploy",
				"title": "Deploy",
				"category": "OpenShift"
			},
			{
				"command": "openshift.component.undeploy",
				"title": "Undeploy",
				"category": "OpenShift"
			},
			{
				"command": "openshift.component.showDevTerminal",
				"title": "Show Dev Terminal",
				"category": "OpenShift"
			},
			{
				"command": "openshift.component.describe",
				"title": "Describe",
				"category": "OpenShift"
			},
			{
				"command": "openshift.component.describe.palette",
				"title": "Describe Component",
				"category": "OpenShift"
			},
			{
				"command": "openshift.component.log",
				"title": "Show Log",
				"category": "OpenShift"
			},
			{
				"command": "openshift.component.log.palette",
				"title": "Show Component Log",
				"category": "OpenShift"
			},
			{
				"command": "openshift.component.followLog",
				"title": "Follow Log",
				"category": "OpenShift"
			},
			{
				"command": "openshift.component.followLog.palette",
				"title": "Follow Component Log",
				"category": "OpenShift"
			},
			{
				"command": "openshift.component.openInBrowser",
				"title": "Open in Browser",
				"category": "OpenShift"
			},
			{
				"command": "openshift.component.commands.command.run",
				"title": "Run Command",
				"category": "OpenShift",
				"icon": "$(notebook-execute)"
			},
			{
				"command": "openshift.open.developerConsole",
				"title": "Open Console Dashboard",
				"category": "OpenShift"
			},
			{
				"command": "openshift.open.developerConsole.palette",
				"title": "Open Console Dashboard for Current Cluster",
				"category": "OpenShift"
			},
			{
				"command": "openshift.open.operatorBackedServiceCatalog",
				"title": "Open Operator Backed Service Catalog"
			},
			{
				"command": "openshift.component.debug",
				"title": "Debug",
				"category": "OpenShift"
			},
			{
				"command": "openshift.component.debug.palette",
				"title": "Debug Component",
				"category": "OpenShift"
			},
			{
				"command": "clusters.openshift.useProject",
				"title": "Use Project",
				"category": "OpenShift"
			},
			{
				"command": "clusters.openshift.project.openConsole",
				"title": "Open in Console",
				"Category": "OpenShift"
			},
			{
				"command": "clusters.openshift.build.showLog",
				"title": "Show Log",
				"category": "OpenShift"
			},
			{
				"command": "clusters.openshift.build.showLog.palette",
				"title": "Show Build's Log",
				"category": "OpenShift"
			},
			{
				"command": "clusters.openshift.deploy.dc.showLog",
				"title": "Show Log",
				"category": "OpenShift"
			},
			{
				"command": "clusters.openshift.deploy.dc.showLog.palette",
				"title": "Show DeploymentConfig's Log",
				"category": "OpenShift"
			},
			{
				"command": "clusters.openshift.build.followLog",
				"title": "Follow Log",
				"category": "OpenShift"
			},
			{
				"command": "clusters.openshift.build.delete.palette",
				"title": "Delete Build",
				"category": "OpenShift"
			},
			{
				"command": "clusters.openshift.build.delete",
				"title": "Delete",
				"category": "OpenShift"
			},
			{
				"command": "clusters.openshift.build.rebuild",
				"title": "Rebuild",
				"category": "OpenShift"
			},
			{
				"command": "clusters.openshift.build.openConsole",
				"title": "Open in Console",
				"Category": "OpenShift"
			},
			{
				"command": "clusters.openshift.deploy.rcShowLog.palette",
				"title": "Show Replica's Log",
				"category": "OpenShift"
			},
			{
				"command": "clusters.openshift.deploy.rcShowLog",
				"title": "Show Log",
				"category": "OpenShift"
			},
			{
				"command": "clusters.openshift.deploy.delete.palette",
				"title": "Delete Replica",
				"category": "OpenShift"
			},
			{
				"command": "clusters.openshift.deploy.delete",
				"title": "Delete",
				"category": "OpenShift"
			},
			{
				"command": "clusters.openshift.deployment.openConsole",
				"title": "Open in Console",
				"Category": "OpenShift"
			},
			{
				"command": "clusters.openshift.imagestream.openConsole",
				"title": "Open in Console",
				"Category": "OpenShift"
			},
			{
				"command": "clusters.openshift.route.open",
				"title": "Open in Browser",
				"category": "OpenShift"
			},
			{
				"command": "openshift.componentTypesView.refresh",
				"title": "Refresh Components Types View",
				"category": "OpenShift",
				"icon": "$(refresh)"
			},
			{
				"command": "openshift.componentType.openStarterProjectRepository",
				"title": "Open in Browser",
				"category": "OpenShift"
			},
			{
				"command": "openshift.componentType.cloneStarterProjectRepository",
				"title": "Clone to Workspace",
				"category": "OpenShift"
			},
			{
				"command": "openshift.explorer.addCluster.openLaunchSandboxPage",
				"title": "Launch Developer Sandbox",
				"category": "OpenShift"
			},
			{
				"command": "openshift.explorer.addCluster.openCreateClusterPage",
				"title": "Deploy it in your public cloud",
				"category": "OpenShift"
			},
			{
				"command": "openshift.explorer.addCluster.openCrcAddClusterPage",
				"title": "Open Add OpenShift Local Setup Workflow",
				"category": "OpenShift"
			},
			{
				"command": "openshift.explorer.addCluster.crcSetup",
				"title": "Run OpenShift Local Setup Command",
				"category": "OpenShift"
			},
			{
				"command": "openshift.explorer.addCluster.crcStart",
				"title": "Run OpenShift Local Start Command",
				"category": "OpenShift"
			},
			{
				"command": "openshift.explorer.addCluster.crcStop",
				"title": "Run OpenShift Local Stop Command",
				"category": "OpenShift"
			},
			{
				"command": "openshift.component.revealContextInExplorer",
				"title": "Reveal in Explorer"
			},
			{
				"command": "openshift.component.revealInExplorer",
				"title": "Reveal in Explorer",
				"category": "OpenShift"
			},
			{
				"command": "openshift.componentsView.refresh",
				"title": "Refresh Components View",
				"category": "OpenShift",
				"icon": "$(refresh)"
			},
			{
				"command": "openshift.componentTypesView.registry.openInView",
				"title": "Open Registry View",
				"category": "OpenShift",
				"icon": {
					"dark": "images/title/dark/book.svg",
					"light": "images/title/light/book.svg"
				}
			},
			{
				"command": "openshift.componentTypesView.registry.add",
				"title": "Add Registry",
				"category": "OpenShift",
				"icon": {
					"dark": "images/title/dark/add-cluster.svg",
					"light": "images/title/light/add-cluster.svg"
				}
			},
			{
				"command": "openshift.componentTypesView.registry.remove",
				"title": "Remove",
				"category": "OpenShift"
			},
			{
				"command": "openshift.componentTypesView.registry.edit",
				"title": "Edit",
				"category": "OpenShift"
			},
			{
				"command": "openshift.componentTypesView.registry.openInBrowser",
				"title": "Open in Browser",
				"category": "OpenShift"
			},
			{
				"command": "openshift.componentTypesView.registry.openInEditor",
				"title": "Open in Editor",
				"category": "OpenShift"
			},
			{
				"command": "openshift.welcome",
				"title": "Welcome",
				"category": "OpenShift"
			},
			{
				"command": "openshift.getStarted",
				"title": "Get Started",
				"category": "OpenShift"
			},
			{
				"command": "openshift.service.create",
				"title": "Create Operator-Backed Service",
				"category": "OpenShift"
			},
			{
				"command": "openshift.deployment.create.fromImageUrl",
				"title": "Create Deployment from Container Image URL",
				"category": "OpenShift"
			},
			{
				"command": "openshift.deployment.shell",
				"title": "Open Shell to Container",
				"category": "OpenShift"
			},
			{
				"command": "openshift.deployment.scale",
				"title": "Scale",
				"category": "OpenShift"
			},
			{
				"command": "openshift.resource.load",
				"title": "Load",
				"category": "OpenShift"
			},
			{
				"command": "openshift.resource.delete",
				"title": "Delete",
				"category": "OpenShift"
			},
			{
				"command": "openshift.resource.watchLogs",
				"title": "Watch Logs",
				"category": "OpenShift"
			},
			{
				"command": "openshift.resource.unInstall",
				"title": "Uninstall",
				"category": "OpenShift"
			},
			{
				"command": "openshift.resource.openInDeveloperConsole",
				"title": "Open in Developer Console"
			},
			{
				"command": "openshift.resource.openInBrowser",
				"title": "Open in Browser"
			},
			{
				"command": "openshift.openStatusBar",
				"title": "OpenShift",
				"category": "OpenShift"
			},
			{
				"command": "openshift.component.dev.onPodman",
				"title": "Start Dev on Podman",
				"category": "OpenShift"
			},
			{
				"command": "openshift.component.dev.onPodman.manual",
				"title": "Start Dev on Podman (manually trigger rebuild)",
				"category": "OpenShift"
			},
			{
				"command": "openshift.component.deleteConfigurationFiles",
				"title": "Delete Component Configuration",
				"category": "OpenShift"
			},
			{
				"command": "openshift.component.deleteSourceFolder",
				"title": "Delete Source Code Folder",
				"category": "OpenShift"
			},
			{
				"command": "openshift.sandbox.open.dashboard",
				"title": "Open Developer Console",
				"category": "OpenShift"
			},
			{
				"command": "openshift.sandbox.signup",
				"title": "Provision OpenShift Developer Sandbox",
				"category": "OpenShift"
			},
			{
				"command": "openshift.Serverless.openFunction",
				"title": "Open Function",
				"category": "OpenShift"
			},
			{
				"command": "openshift.Serverless.createFunction",
				"title": "Create Function",
				"category": "OpenShift",
				"icon": "$(plus)"
			},
			{
				"command": "openshift.Serverless.manageRepository",
				"title": "Manage Knative Function Template Repositories",
				"category": "OpenShift",
				"icon": "$(gist)"
			},
			{
				"command": "openshift.Serverless.refresh",
				"title": "Refresh Serverless Function View",
				"category": "OpenShift",
				"icon": "$(refresh)"
			},
			{
				"command": "openshift.Serverless.baseBuild",
				"title": "Base Build",
				"category": "OpenShift"
			},
			{
				"command": "openshift.Serverless.s2iBuild",
				"title": "S2I Build",
				"category": "OpenShift"
			},
			{
				"command": "openshift.Serverless.onClusterBuild",
				"title": "On Cluster Build",
				"category": "OpenShift"
			},
			{
				"command": "openshift.Serverless.deploy",
				"title": "Deploy",
				"category": "OpenShift"
			},
			{
				"command": "openshift.Serverless.undeploy",
				"title": "UnDeploy",
				"category": "OpenShift"
			},
			{
				"command": "openshift.Serverless.buildAndRun",
				"title": "Build and Run",
				"category": "OpenShift"
			},
			{
				"command": "openshift.Serverless.run",
				"title": "Run",
				"category": "OpenShift"
			},
			{
				"command": "openshift.Serverless.stopRun",
				"title": "Stop",
				"category": "OpenShift"
			},
			{
				"command": "openshift.Serverless.addEnv",
				"title": "Environment Variables",
				"category": "OpenShift"
			},
			{
				"command": "openshift.Serverless.addLabel",
				"title": "Labels",
				"category": "OpenShift"
			},
			{
				"command": "openshift.Serverless.addVolume",
				"title": "Volumes",
				"category": "OpenShift"
			},
			{
				"command": "openshift.Serverless.addGit",
				"title": "Git",
				"category": "OpenShift"
			},
			{
				"command": "openshift.Serverless.removeEnv",
				"title": "Environment Variables",
				"category": "OpenShift"
			},
			{
				"command": "openshift.Serverless.removeLabel",
				"title": "Labels",
				"category": "OpenShift"
			},
			{
				"command": "openshift.Serverless.removeVolume",
				"title": "Volumes",
				"category": "OpenShift"
			},
			{
				"command": "openshift.Serverless.removeGit",
				"title": "Git",
				"category": "OpenShift"
			},
			{
				"command": "openshift.Serverless.invoke",
				"title": "Invoke",
				"category": "OpenShift"
			},
			{
				"command": "openshift.Serverless.showInTerminal",
				"title": "Show in terminal",
				"category": "OpenShift"
			},
			{
				"command": "openshift.Serverless.removeSession",
				"title": "Remove Serverless Session",
				"category": "OpenShift"
			}
		],
		"keybindings": [
			{
				"command": "openshift.explorer.refresh",
				"key": "alt+shift+r",
				"mac": "ctrl+shift+r"
			},
			{
				"command": "openshift.component.lastPush",
				"key": "alt+shift+p",
				"mac": "ctrl+shift+p"
			}
		],
		"submenus": [
			{
				"id": "serverlessfunction/addConfig",
				"label": "Add"
			},
			{
				"id": "serverlessfunction/removeConfig",
				"label": "Remove"
			},
			{
				"id": "serverlessfunction/buildConfig",
				"label": "Build Configuration"
			},
			{
				"id": "view/item/context/createService",
				"label": "Create..."
			}
		],
		"viewsContainers": {
			"activitybar": [
				{
					"id": "openshiftView",
					"title": "OpenShift",
					"icon": "images/openshift_view.svg"
				}
			],
			"panel": [
				{
					"icon": "images/openshift_view.svg",
					"id": "openShiftTerminalPanel",
					"title": "OpenShift Terminal"
				}
			]
		},
		"views": {
			"openshiftView": [
				{
					"id": "openshiftProjectExplorer",
					"name": "Application Explorer"
				},
				{
					"id": "openshiftComponentsView",
					"name": "Components"
				},
				{
					"id": "openshiftComponentTypesView",
					"name": "Devfile Registries"
				},
				{
					"id": "openshiftServerlessFunctionsView",
					"name": "Serverless Functions"
				},
				{
					"id": "openshiftDebugView",
					"name": "Debug Sessions"
				}
			],
			"openShiftTerminalPanel": [
				{
					"id": "openShiftTerminalView",
					"name": "OpenShift Terminal",
					"type": "webview"
				}
			]
		},
		"viewsWelcome": [
			{
				"view": "openshiftProjectExplorer",
				"contents": "Cluster is not accessible or you are not logged in.\n[Login](command:openshift.explorer.login)\n[Select Kubernetes Context](command:openshift.explorer.switchContext)\n[Add OpenShift Cluster](command:openshift.explorer.addCluster)",
				"enablement": "openshift.app.explorer.init"
			},
			{
				"view": "openshiftComponentsView",
				"contents": "You have no OpenShift Components in your workspace yet.\nYou can create an OpenShift component from a local codebase, a remote git repository, or a template project.\n[Create Component](command:openshift.component.openCreateComponent)",
				"enablement": "openshift.component.explorer.init"
			}
		],
		"menus": {
			"explorer/context": [
				{
					"command": "openshift.component.createFromRootWorkspaceFolder",
					"when": "explorerResourceIsFolder && explorerResourceIsRoot && resourceFilename not in ext.folderContainsDevfile"
				}
			],
			"commandPalette": [
				{
					"command": "openshift.project.delete",
					"when": "view == openshiftProjectExplorer"
				},
				{
					"command": "openshift.project.set",
					"when": "view == openshiftProjectExplorer && isOpenshiftCluster"
				},
				{
					"command": "openshift.namespace.set",
					"when": "view == openshiftProjectExplorer && !isOpenshiftCluster"
				},
				{
					"command": "openshift.open.configFile",
					"when": "view == openshiftProjectExplorer"
				},
				{
					"command": "openshift.componentType.openStarterProjectRepository",
					"when": "false"
				},
				{
					"command": "openshift.componentType.cloneStarterProjectRepository",
					"when": "false"
				},
				{
					"command": "openshift.component.createFromRootWorkspaceFolder",
					"when": "view == workbench.view.explorer"
				},
				{
					"command": "clusters.openshift.build.delete",
					"when": "view == openshiftProjectExplorer"
				},
				{
					"command": "clusters.openshift.build.showLog",
					"when": "view == openshiftProjectExplorer"
				},
				{
					"command": "clusters.openshift.deploy.delete",
					"when": "view == openshiftProjectExplorer"
				},
				{
					"command": "openshift.explorer.addCluster",
					"when": "view == openshiftProjectExplorer && isVSCode == 1"
				},
				{
					"command": "openshift.explorer.login",
					"when": "view == openshiftProjectExplorer"
				},
				{
					"command": "clusters.openshift.deploy.rcShowLog",
					"when": "view == openshiftProjectExplorer"
				},
				{
					"command": "openshift.component.describe",
					"when": "view == openshiftComponentsView"
				},
				{
					"command": "openshift.component.log",
					"when": "view == openshiftProjectExplorer"
				},
				{
					"command": "openshift.component.followLog",
					"when": "view == openshiftProjectExplorer"
				},
				{
					"command": "openshift.component.commands.command.run",
					"when": "view == openshiftComponentsView"
				},
				{
					"command": "openshift.open.developerConsole",
					"when": "view == openshiftProjectExplorer"
				},
				{
					"command": "openshift.open.operatorBackedServiceCatalog",
					"when": "false"
				},
				{
					"command": "openshift.component.debug",
					"when": "view == openshiftProjectExplorer"
				},
				{
					"command": "clusters.openshift.deploy.dc.showLog",
					"when": "view == openshiftProjectExplorer"
				},
				{
					"command": "clusters.openshift.route.open",
					"when": "false"
				},
				{
					"command": "clusters.openshift.project.openConsole",
					"when": "false"
				},
				{
					"command": "clusters.openshift.imagestream.openConsole",
					"when": "false"
				},
				{
					"command": "clusters.openshift.deployment.openConsole",
					"when": "false"
				},
				{
					"command": "clusters.openshift.build.openConsole",
					"when": "false"
				},
				{
					"command": "openshift.explorer.addCluster.openCrcAddClusterPage",
					"when": "false"
				},
				{
					"command": "openshift.explorer.addCluster.openLaunchSandboxPage",
					"when": "false"
				},
				{
					"command": "openshift.explorer.addCluster.openCreateClusterPage",
					"when": "false"
				},
				{
					"command": "openshift.explorer.addCluster.crcSetup",
					"when": "false"
				},
				{
					"command": "openshift.explorer.addCluster.crcStart",
					"when": "false"
				},
				{
					"command": "openshift.explorer.addCluster.crcStop",
					"when": "false"
				},
				{
					"command": "openshift.component.revealInExplorer",
					"when": "false"
				},
				{
					"command": "openshift.component.dev",
					"when": "false"
				},
				{
					"command": "openshift.component.dev.manual",
					"when": "false"
				},
				{
					"command": "openshift.component.dev.onPodman",
					"when": "false"
				},
				{
					"command": "openshift.component.dev.onPodman.manual",
					"when": "false"
				},
				{
					"command": "openshift.component.deploy",
					"when": "false"
				},
				{
					"command": "openshift.component.undeploy",
					"when": "false"
				},
				{
					"command": "openshift.component.describe.palette",
					"when": "false"
				},
				{
					"command": "openshift.component.followLog.palette",
					"when": "false"
				},
				{
					"command": "openshift.component.log.palette",
					"when": "false"
				},
				{
					"command": "openshift.component.revealContextInExplorer",
					"when": "false"
				},
				{
					"command": "openshift.componentTypesView.registry.add",
					"when": "false"
				},
				{
					"command": "openshift.componentTypesView.registry.remove",
					"when": "false"
				},
				{
					"command": "openshift.componentTypesView.registry.edit",
					"when": "false"
				},
				{
					"command": "openshift.componentTypesView.registry.openInView",
					"when": "false"
				},
				{
					"command": "openshift.helm.manageRepository",
					"when": "false"
				},
				{
					"command": "openshift.helm.openView",
					"when": "false"
				},
				{
					"command": "openshift.helm.install",
					"when": "false"
				},
				{
					"command": "openshift.helm.add",
					"when": "false"
				},
				{
					"command": "openshift.helm.open",
					"when": "false"
				},
				{
					"command": "openshift.helm.edit",
					"when": "false"
				},
				{
					"command": "openshift.helm.delete",
					"when": "false"
				},
				{
					"command": "openshift.helm.sync",
					"when": "false"
				},
				{
					"command": "openshift.componentTypesView.registry.openInBrowser",
					"when": "false"
				},
				{
					"command": "openshift.componentTypesView.registry.openInEditor",
					"when": "false"
				},
				{
					"command": "openshift.resource.load",
					"when": "false"
				},
				{
					"command": "openshift.resource.delete",
					"when": "false"
				},
				{
					"command": "openshift.resource.watchLogs",
					"when": "false"
				},
				{
					"command": "openshift.deployment.shell",
					"when": "false"
				},
				{
					"command": "openshift.deployment.scale",
					"when": "false"
				},
				{
					"command": "openshift.resource.unInstall",
					"when": "false"
				},
				{
					"command": "openshift.resource.openInDeveloperConsole",
					"when": "false"
				},
				{
					"command": "openshift.resource.openInBrowser",
					"when": "false"
				},
				{
					"command": "openshift.component.forceExitDevMode",
					"when": "false"
				},
				{
					"command": "openshift.component.deleteConfigurationFiles",
					"when": "false"
				},
				{
					"command": "openshift.component.deleteSourceFolder",
					"when": "false"
				},
				{
					"command": "openshift.component.openInBrowser",
					"when": "false"
				},
				{
					"command": "openshift.component.binding.add",
					"when": "false"
				},
				{
					"command": "openshift.Serverless.openFunction",
					"when": "false"
				},
				{
					"command": "openshift.Serverless.refresh",
					"when": "false"
				},
				{
					"command": "openshift.Serverless.baseBuild",
					"when": "false"
				},
				{
					"command": "openshift.Serverless.s2iBuild",
					"when": "false"
				},
				{
					"command": "openshift.Serverless.onClusterBuild",
					"when": "false"
				},
				{
					"command": "openshift.Serverless.deploy",
					"when": "false"
				},
				{
					"command": "openshift.Serverless.undeploy",
					"when": "false"
				},
				{
					"command": "openshift.Serverless.buildAndRun",
					"when": "false"
				},
				{
					"command": "openshift.Serverless.run",
					"when": "false"
				},
				{
					"command": "openshift.Serverless.stopRun",
					"when": "false"
				},
				{
					"command": "openshift.Serverless.invoke",
					"when": "false"
				},
				{
					"command": "openshift.Serverless.addEnv",
					"when": "false"
				},
				{
					"command": "openshift.Serverless.addLabel",
					"when": "false"
				},
				{
					"command": "openshift.Serverless.addVolume",
					"when": "false"
				},
				{
					"command": "openshift.Serverless.addGit",
					"when": "false"
				},
				{
					"command": "openshift.Serverless.removeEnv",
					"when": "false"
				},
				{
					"command": "openshift.Serverless.removeLabel",
					"when": "false"
				},
				{
					"command": "openshift.Serverless.removeVolume",
					"when": "false"
				},
				{
					"command": "openshift.Serverless.removeGit",
					"when": "false"
				},
				{
					"command": "openshift.Serverless.showInTerminal",
					"when": "false"
				},
				{
					"command": "openshift.Serverless.removeSession",
					"when": "false"
				},
				{
					"command": "openshift.project.delete",
					"when": "false"
				},
				{
					"command": "openshift.namespace.delete",
					"when": "false"
				}
			],
			"view/title": [
				{
					"command": "openshift.componentTypesView.registry.openInView",
					"when": "view == openshiftComponentTypesView",
					"group": "navigation"
				},
				{
					"command": "openshift.componentTypesView.registry.add",
					"when": "view == openshiftComponentTypesView",
					"group": "navigation"
				},
				{
					"command": "openshift.componentTypesView.refresh",
					"when": "view == openshiftComponentTypesView",
					"group": "navigation"
				},
				{
					"command": "openshift.componentsView.refresh",
					"when": "view == openshiftComponentsView",
					"group": "navigation"
				},
				{
					"command": "openshift.explorer.addCluster",
					"when": "view == openshiftProjectExplorer && isVSCode == 1",
					"group": "navigation@0"
				},
				{
					"command": "openshift.explorer.login",
					"when": "view == openshiftProjectExplorer",
					"group": "navigation@1"
				},
				{
					"command": "openshift.explorer.switchContext",
					"when": "view == openshiftProjectExplorer",
					"group": "navigation@2"
				},
				{
					"command": "openshift.explorer.refresh",
					"when": "view == openshiftProjectExplorer",
					"group": "navigation@3"
				},
				{
					"command": "openshift.explorer.reportIssue",
					"when": "view == openshiftProjectExplorer",
					"group": "navigation@4"
				},
				{
					"command": "openshift.show.feedback",
					"when": "view == openshiftProjectExplorer",
					"group": "navigation@5"
				},
				{
					"command": "openshift.Serverless.createFunction",
					"when": "view == openshiftServerlessFunctionsView",
					"group": "navigation@0"
				},
				{
					"command": "openshift.Serverless.refresh",
					"when": "view == openshiftServerlessFunctionsView",
					"group": "navigation@1"
				},
				{
					"command": "openshift.Serverless.manageRepository",
					"when": "view == openshiftServerlessFunctionsView",
					"group": "navigation@2"
				},
				{
					"command": "openshift.component.openCreateComponent",
					"when": "view == openshiftComponentsView",
					"group": "navigation"
				}
			],
			"serverlessfunction/addConfig": [
				{
					"command": "openshift.Serverless.addEnv",
					"when": "view == openshiftServerlessFunctionsView && viewItem =~ /^(localFunctionsWithBuild|localDeployFunctions)$/",
					"group": "c1@0"
				},
				{
					"command": "openshift.Serverless.addGit",
					"when": "view == openshiftServerlessFunctionsView && viewItem =~ /^(localFunctionsWithBuild|localDeployFunctions)$/",
					"group": "c1@1"
				},
				{
					"command": "openshift.Serverless.addLabel",
					"when": "view == openshiftServerlessFunctionsView && viewItem =~ /^(localFunctionsWithBuild|localDeployFunctions)$/",
					"group": "c1@2"
				},
				{
					"command": "openshift.Serverless.addVolume",
					"when": "view == openshiftServerlessFunctionsView && viewItem =~ /^(localFunctionsWithBuild|localDeployFunctions)$/",
					"group": "c1@3"
				}
			],
			"serverlessfunction/removeConfig": [
				{
					"command": "openshift.Serverless.removeEnv",
					"when": "view == openshiftServerlessFunctionsView && viewItem =~ /^(localFunctionsWithBuild|localDeployFunctions)$/",
					"group": "c1@0"
				},
				{
					"command": "openshift.Serverless.removeGit",
					"when": "view == openshiftServerlessFunctionsView && viewItem =~ /^(localFunctionsWithBuild|localDeployFunctions)$/",
					"group": "c1@1"
				},
				{
					"command": "openshift.Serverless.removeLabel",
					"when": "view == openshiftServerlessFunctionsView && viewItem =~ /^(localFunctionsWithBuild|localDeployFunctions)$/",
					"group": "c1@2"
				},
				{
					"command": "openshift.Serverless.removeVolume",
					"when": "view == openshiftServerlessFunctionsView && viewItem =~ /^(localFunctionsWithBuild|localDeployFunctions)$/",
					"group": "c1@3"
				}
			],
			"serverlessfunction/buildConfig": [
				{
					"command": "openshift.Serverless.baseBuild",
					"when": "view == openshiftServerlessFunctionsView && viewItem =~ /^(localFunctions|localFunctionsWithBuild|localDeployFunctions)$/",
					"group": "c1@0"
				},
				{
					"command": "openshift.Serverless.s2iBuild",
					"when": "view == openshiftServerlessFunctionsView && viewItem =~ /^(localFunctions|localFunctionsWithBuild|localDeployFunctions)$/",
					"group": "c1@1"
				},
				{
					"command": "openshift.Serverless.onClusterBuild",
					"when": "view == openshiftServerlessFunctionsView && viewItem =~ /^(localFunctions|localFunctionsWithBuild|localDeployFunctions)$/ && isLoggedIn",
					"group": "c1@2"
				}
			],
			"view/item/context/createService": [
				{
					"command": "openshift.helm.openView",
					"when": "view == openshiftProjectExplorer && isLoggedIn && viewItem =~ /openshift.project.*/i",
					"group": "c2"
				},
				{
					"command": "openshift.service.create",
					"when": "view == openshiftProjectExplorer && isLoggedIn && viewItem =~ /openshift.project.*/i && showCreateService",
					"group": "c2"
				},
				{
					"command": "openshift.deployment.create.fromImageUrl",
					"when": "view == openshiftProjectExplorer && isLoggedIn && viewItem =~ /openshift.project.*/i",
					"group": "c2"
				}
			],
			"view/item/context": [
				{
					"command": "openshift.sandbox.signup",
					"category": "1@1",
					"when": "viewItem == openshift.sandbox.status.none"
				},
				{
					"command": "openshift.sandbox.open.dashboard",
					"category": "1@1",
					"when": "viewItem == openshift.sandbox.status.ready"
				},
				{
					"command": "clusters.openshift.deployment.openConsole",
					"group": "3@0",
					"when": "view == extension.vsKubernetesExplorer && viewItem == vsKubernetes.resource.dc"
				},
				{
					"command": "clusters.openshift.imagestream.openConsole",
					"group": "3@0",
					"when": "view == extension.vsKubernetesExplorer && viewItem =~ /vsKubernetes\\.resource\\.imagestream*/i"
				},
				{
					"command": "clusters.openshift.build.start",
					"group": "2@0",
					"when": "view == extension.vsKubernetesExplorer && viewItem == vsKubernetes.resource.bc"
				},
				{
					"command": "clusters.openshift.deploy",
					"group": "2@0",
					"when": "view == extension.vsKubernetesExplorer && viewItem == vsKubernetes.resource.dc"
				},
				{
					"command": "clusters.openshift.deploy.dc.showLog",
					"group": "2@1",
					"when": "view == extension.vsKubernetesExplorer && viewItem == vsKubernetes.resource.dc"
				},
				{
					"command": "clusters.openshift.build.openConsole",
					"group": "3@0",
					"when": "view == extension.vsKubernetesExplorer && viewItem == vsKubernetes.resource.bc"
				},
				{
					"command": "clusters.openshift.build.showLog",
					"group": "1@1",
					"when": "view == extension.vsKubernetesExplorer && viewItem =~ /openShift\\.resource\\.build.*/i"
				},
				{
					"command": "clusters.openshift.build.followLog",
					"group": "1@2",
					"when": "view == extension.vsKubernetesExplorer && viewItem =~ /openShift\\.resource\\.build.*/i"
				},
				{
					"command": "clusters.openshift.build.delete",
					"group": "2@0",
					"when": "view == extension.vsKubernetesExplorer && viewItem =~ /openShift\\.resource\\.build.*/i"
				},
				{
					"command": "clusters.openshift.deploy.rcShowLog",
					"group": "1@1",
					"when": "view == extension.vsKubernetesExplorer && viewItem =~ /openShift\\.resource\\.rc.*/i"
				},
				{
					"command": "clusters.openshift.deploy.delete",
					"group": "2@0",
					"when": "view == extension.vsKubernetesExplorer && viewItem =~ /openShift\\.resource\\.rc.*/i"
				},
				{
					"command": "clusters.openshift.build.rebuild",
					"group": "1@0",
					"when": "view == extension.vsKubernetesExplorer && viewItem =~ /openShift\\.resource\\.build.*/i"
				},
				{
					"command": "openshift.open.developerConsole",
					"when": "view == openshiftProjectExplorer && viewItem == openshift.k8sContext && isOpenshiftCluster",
					"group": "c0"
				},
				{
					"command": "openshift.project.create",
					"when": "view == openshiftProjectExplorer && viewItem == openshift.k8sContext && canCreateNamespace && isOpenshiftCluster",
					"group": "c1@1"
				},
				{
					"command": "openshift.namespace.create",
					"when": "view == openshiftProjectExplorer && viewItem == openshift.k8sContext && canCreateNamespace && !isOpenshiftCluster",
					"group": "c1@1"
				},
				{
					"command": "openshift.project.set",
					"when": "view == openshiftProjectExplorer && viewItem == openshift.k8sContext && canCreateNamespace && isOpenshiftCluster",
					"group": "c1@2"
				},
				{
					"command": "openshift.namespace.set",
					"when": "view == openshiftProjectExplorer && viewItem == openshift.k8sContext && canCreateNamespace && !isOpenshiftCluster",
					"group": "c1@2"
				},
				{
					"command": "openshift.explorer.logout",
					"when": "view == openshiftProjectExplorer && viewItem == openshift.k8sContext && isLoggedIn",
					"group": "c3"
				},
				{
					"command": "openshift.about",
					"when": "view == openshiftProjectExplorer && viewItem == openshift.k8sContext",
					"group": "c4"
				},
				{
					"command": "openshift.output",
					"when": "view == openshiftProjectExplorer && viewItem == openshift.k8sContext",
					"group": "c5"
				},
				{
					"submenu": "view/item/context/createService",
					"when": "view == openshiftProjectExplorer && viewItem =~ /openshift.project.*/i && isLoggedIn",
					"group": "p2"
				},
				{
					"command": "openshift.project.set",
					"when": "view == openshiftProjectExplorer && viewItem =~ /openshift.project.*/i && canCreateNamespace && isOpenshiftCluster",
					"group": "p3@1"
				},
				{
					"command": "openshift.namespace.set",
					"when": "view == openshiftProjectExplorer && viewItem =~ /openshift.project.*/i && canCreateNamespace && !isOpenshiftCluster",
					"group": "p3@1"
				},
				{
					"command": "openshift.project.delete",
					"when": "view == openshiftProjectExplorer && viewItem =~ /openshift.project.*.can-delete/i && isOpenshiftCluster",
					"group": "p3@2"
				},
				{
					"command": "openshift.namespace.delete",
					"when": "view == openshiftProjectExplorer && viewItem =~ /openshift.project.*.can-delete/i && !isOpenshiftCluster",
					"group": "p3@2"
				},
				{
					"command": "openshift.project.set",
					"when": "view == openshiftProjectExplorer && viewItem =~ /openshift.project.*/i && canCreateNamespace && isOpenshiftCluster",
					"group": "inline"
				},
				{
					"command": "openshift.namespace.set",
					"when": "view == openshiftProjectExplorer && viewItem =~ /openshift.project.*/i && canCreateNamespace && !isOpenshiftCluster",
					"group": "inline"
				},
				{
					"command": "openshift.component.describe",
					"when": "view == openshiftComponentsView && viewItem =~ /openshift\\.component.*/",
					"group": "c3@1"
				},
				{
					"command": "openshift.component.log",
					"when": "view == openshiftComponentsView && viewItem =~ /openshift\\.component.*\\.dev-run.*/",
					"group": "c3@2"
				},
				{
					"command": "openshift.component.followLog",
					"when": "view == openshiftComponentsView && viewItem =~ /openshift\\.component.*\\.dev-run.*/",
					"group": "c3@3"
				},
				{
					"command": "openshift.component.deleteConfigurationFiles",
					"when": "view == openshiftComponentsView && viewItem =~ /openshift\\.component.*\\.dev-nrn.*/",
					"group": "c3@4"
				},
				{
					"command": "openshift.component.deleteSourceFolder",
					"when": "view == openshiftComponentsView && viewItem =~ /openshift\\.component.*\\.dev-nrn.*/",
					"group": "c3@5"
				},
				{
					"command": "openshift.component.debug",
					"when": "view == openshiftComponentsView && viewItem =~ /openshift\\.component.*\\.deb-nrn.*/ && viewItem =~ /openshift\\.component.*\\.dev-run.*/",
					"group": "c4@5"
				},
				{
					"command": "openshift.component.revealContextInExplorer",
					"when": "view == openshiftProjectExplorer && viewItem =~ /openshift\\.component.*/ || viewItem == componentNotPushed",
					"group": "c5@1"
				},
				{
					"command": "openshift.component.dev",
					"when": "view == openshiftComponentsView && viewItem =~ /openshift\\.component.*\\.dev-nrn.*/",
					"group": "c1@1"
				},
				{
					"command": "openshift.component.dev.manual",
					"when": "view == openshiftComponentsView && viewItem =~ /openshift\\.component.*\\.dev-nrn.*/",
					"group": "c1@2"
				},
				{
					"command": "openshift.component.dev.onPodman",
					"when": "view == openshiftComponentsView && viewItem =~ /openshift\\.component.*\\.dev-nrn.*/",
					"group": "c1@3"
				},
				{
					"command": "openshift.component.dev.onPodman.manual",
					"when": "view == openshiftComponentsView && viewItem =~ /openshift\\.component.*\\.dev-nrn.*/",
					"group": "c1@4"
				},
				{
					"command": "openshift.component.exitDevMode",
					"when": "view == openshiftComponentsView && viewItem =~ /openshift\\.component.*\\.dev-(?:str)|(?:run).*/",
					"group": "c1@5"
				},
				{
					"command": "openshift.component.forceExitDevMode",
					"when": "view == openshiftComponentsView && viewItem =~ /openshift\\.component.*\\.dev-stp.*/",
					"group": "c1@6"
				},
				{
					"command": "openshift.component.deploy",
					"when": "view == openshiftComponentsView && viewItem =~ /openshift\\.component.*\\.dep-nrn.*/ || viewItem =~ /openshift\\.component.*\\.dep-run.*/",
					"group": "c2@0"
				},
				{
					"command": "openshift.component.undeploy",
					"when": "view == openshiftComponentsView && viewItem =~ /openshift\\.component.*\\.dep-nrn.*/ || viewItem =~ /openshift\\.component.*\\.dep-run.*/",
					"group": "c2@1"
				},
				{
					"command": "openshift.component.binding.add",
					"when": "view == openshiftComponentsView && viewItem =~ /openshift\\.component.*\\.dev-nrn.*/",
					"group": "c2@2"
				},
				{
					"command": "openshift.component.showDevTerminal",
					"when": "view == openshiftComponentsView && viewItem =~ /openshift\\.component.*\\.dev-run.*/",
					"group": "c1@3"
				},
				{
					"command": "openshift.component.openInBrowser",
					"when": "view == openshiftComponentsView && viewItem =~ /openshift\\.component.*\\.dev-run.*/",
					"group": "c3@4"
				},
				{
					"command": "clusters.openshift.useProject",
					"when": "viewItem =~ /\\.openshift\\.inactiveProject/i"
				},
				{
					"command": "clusters.openshift.project.openConsole",
					"when": "view == extension.vsKubernetesExplorer && viewItem =~ /vsKubernetes\\.resource\\.project*/i"
				},
				{
					"command": "clusters.openshift.route.open",
					"group": "2@0",
					"when": "view == extension.vsKubernetesExplorer && viewItem =~ /vsKubernetes\\.resource\\.route/i"
				},
				{
					"command": "openshift.explorer.login.tokenLogin",
					"when": "view == openshiftProjectExplorer && viewItem == loginRequired"
				},
				{
					"command": "openshift.explorer.login.credentialsLogin",
					"when": "view == openshiftProjectExplorer && viewItem == loginRequired"
				},
				{
					"command": "openshift.open.configFile",
					"when": "view == openshiftProjectExplorer && viewItem == openshift.openConfigFile",
					"group": "inline"
				},
				{
					"command": "openshift.component.revealInExplorer",
					"when": "view == openshiftComponentsView && viewItem =~ /openshift\\.component.*/",
					"group": "c40@1"
				},
				{
					"command": "openshift.componentTypesView.registry.edit",
					"when": "view == openshiftComponentTypesView && viewItem == devfileRegistry && viewItem != DefaultdevfileRegistry",
					"group": "1@0"
				},
				{
					"command": "openshift.componentTypesView.registry.remove",
					"when": "view == openshiftComponentTypesView && viewItem == devfileRegistry && viewItem != DefaultdevfileRegistry",
					"group": "1@0"
				},
				{
					"command": "openshift.componentTypesView.registry.openInBrowser",
					"when": "view == openshiftComponentTypesView && viewItem == devfileRegistry",
					"group": "0@0"
				},
				{
					"command": "openshift.componentTypesView.registry.openInEditor",
					"when": "view == openshiftComponentTypesView && viewItem == devfileRegistry",
					"group": "0@0"
				},
				{
					"command": "openshift.resource.load",
					"when": "view == openshiftProjectExplorer && viewItem =~ /^openshift\\.k8sObject\\.(?!helm)/"
				},
				{
					"command": "openshift.resource.delete",
					"when": "view == openshiftProjectExplorer && viewItem =~ /^openshift\\.k8sObject\\.(?!helm)/"
				},
				{
					"command": "openshift.resource.watchLogs",
					"when": "view == openshiftProjectExplorer && viewItem =~ /^openshift\\.k8sObject\\.(?!helm)/"
				},
				{
					"command": "openshift.deployment.shell",
					"when": "view == openshiftProjectExplorer && viewItem =~ /^openshift\\.k8sObject\\.Deployment/"
				},
				{
					"command": "openshift.deployment.scale",
					"when": "view == openshiftProjectExplorer && viewItem =~ /^openshift\\.k8sObject\\.Deployment/"
				},
				{
					"command": "openshift.resource.unInstall",
					"when": "view == openshiftProjectExplorer && viewItem == openshift.k8sObject.helm"
				},
				{
					"command": "openshift.resource.openInDeveloperConsole",
					"when": "view == openshiftProjectExplorer && viewItem =~ /^openshift\\.k8sObject/ && isOpenshiftCluster"
				},
				{
					"command": "openshift.resource.openInBrowser",
					"when": "view == openshiftProjectExplorer && viewItem =~ /^openshift\\.k8sObject\\..*route$/ && isOpenshiftCluster"
				},
				{
					"command": "openshift.Serverless.buildAndRun",
					"when": "view == openshiftServerlessFunctionsView && viewItem =~ /^(localFunctions|localFunctionsWithBuild|localDeployFunctions)$/"
				},
				{
					"command": "openshift.Serverless.run",
					"when": "view == openshiftServerlessFunctionsView && viewItem =~ /^(localFunctionsWithBuild|localDeployFunctions)$/"
				},
				{
					"command": "openshift.Serverless.invoke",
					"when": "view == openshiftServerlessFunctionsView && viewItem =~ /^(localFunctionsWithBuild|localDeployFunctions|running)$/"
				},
				{
					"command": "openshift.Serverless.deploy",
					"when": "view == openshiftServerlessFunctionsView && viewItem =~ /^(localFunctions|localFunctionsWithBuild|localDeployFunctions)$/ && isLoggedIn"
				},
				{
					"command": "openshift.Serverless.undeploy",
					"when": "view == openshiftServerlessFunctionsView && viewItem =~ /^(localDeployFunctions|deployFunctions)$/ && isLoggedIn"
				},
				{
					"command": "openshift.Serverless.stopRun",
					"when": "view == openshiftServerlessFunctionsView && viewItem =~ /^(running)$/"
				},
				{
					"submenu": "serverlessfunction/addConfig",
					"when": "view == openshiftServerlessFunctionsView && viewItem =~ /^(localFunctionsWithBuild|localDeployFunctions)$/",
					"group": "c1@1"
				},
				{
					"submenu": "serverlessfunction/removeConfig",
					"when": "view == openshiftServerlessFunctionsView && viewItem =~ /^(localFunctionsWithBuild|localDeployFunctions)$/",
					"group": "c1@2"
				},
				{
					"submenu": "serverlessfunction/buildConfig",
					"when": "view == openshiftServerlessFunctionsView && viewItem =~ /^(localFunctions|localFunctionsWithBuild|localDeployFunctions)$/",
					"group": "c1@2"
				},
				{
					"command": "openshift.component.commands.command.run",
					"when": "view == openshiftComponentsView && viewItem =~ /openshift\\-component-command.*\\.dev-run.*/",
					"group": "inline"
				},
				{
					"command": "openshift.helm.add",
					"when": "view == openshiftProjectExplorer && viewItem == openshift.helm.repos",
					"group": "c1"
				},
				{
					"command": "openshift.helm.manageRepository",
					"when": "view == openshiftProjectExplorer && viewItem == openshift.helm.repos",
					"group": "c2"
				},
				{
					"command": "openshift.helm.openView",
					"when": "view == openshiftProjectExplorer && viewItem == openshift.helm.repos",
					"group": "c3"
				},
				{
					"command": "openshift.helm.edit",
					"when": "view == openshiftProjectExplorer && viewItem == openshift.helm.repo",
					"group": "c1"
				},
				{
					"command": "openshift.helm.delete",
					"when": "view == openshiftProjectExplorer && viewItem == openshift.helm.repo",
					"group": "c2"
				},
				{
					"command": "openshift.helm.sync",
					"when": "view == openshiftProjectExplorer && viewItem == openshift.helm.repo",
					"group": "c3"
				}
			]
		},
		"walkthroughs": [
			{
				"id": "openshiftWalkthrough",
				"title": "Getting Started with OpenShift Toolkit",
				"description": "Start your application development on OpenShift or Kubernetes",
				"steps": [
					{
						"id": "login",
						"title": "Login/Provision OpenShift cluster",
						"description": "Users can Login to an existing OpenShift cluster using the login button.\nTo provision a new OpenShift cluster, **Add OpenShift Cluster** button opens a guided workflow to provision a local, sandbox or hyrid cloud cluster.\n[Login to the existing OpenShift cluster](command:openshift.explorer.login)\n[Provision local OpenShift cluster](command:openshift.explorer.addCluster?[\"crc\"])\n[Provision Red Hat Developer Sandbox cluster](command:openshift.explorer.addCluster?[\"sandbox\"])",
						"media": {
							"image": "images/walkthrough/loginCluster.gif",
							"altText": "login to cluster"
						},
						"completionEvents": [
							"onCommand:openshift.explorer.login",
							"onCommand:openshift.explorer.addCluster",
							"onCommand:openshift.explorer.login.credentialsLogin",
							"onCommand:openshift.explorer.login.tokenLogin"
						]
					},
					{
						"id": "createComponentWizard",
						"title": "Create Component",
						"description": "By clicking on the '+' in the Components view in the OpenShift sidebar, you can configure a project so that it can be run on OpenShift/Kubernetes. You can import an existing local codebase, import an existing remote git repository, or create a new project from a template.\n[Create Component](command:openshift.component.openCreateComponent)",
						"media": {
							"image": "images/walkthrough/create-component-demo.gif",
							"altText": "Screencast of creating a component from a git repository"
						}
					},
					{
						"id": "createComponentFromWorkspaceFolder",
						"title": "Create Component from workspace folder",
						"description": "If you right click on a root folder in the explorer, you can use the `Create Component From Folder` option to create a component from that folder directly.",
						"media": {
							"image": "images/walkthrough/createComponentFromWorkspaceFolder.gif",
							"altText": "create component from workspace folder"
						}
					},
					{
						"id": "showRegistries",
						"title": "Create Component from Devfile registries webview",
						"description": "Select a specific devfile registry to create a component from a template project more quickly.\n[Browse Devfile Registries](command:openshift.componentTypesView.registry.openInView)",
						"media": {
							"image": "images/walkthrough/showRegistries.gif",
							"altText": "show registry"
						},
						"completionEvents": [
							"onCommand:openshift.componentTypesView.registry.openInView"
						]
					},
					{
						"id": "helmChart",
						"title": "Work with Helm Charts",
						"description": "Browse the catalog to discover and install Helm Charts.\n[Browse Helm Chart](command:openshift.helm.openView)",
						"media": {
							"image": "images/walkthrough/helm.gif",
							"altText": "helm chart"
						},
						"completionEvents": [
							"onCommand:openshift.helm.openView"
						]
					},
					{
						"id": "deployContainerImage",
						"title": "Deploy Container Image from URL",
						"description": "In the Application Explorer sidebar panel, expand the tree item corresponding to the OpenShift/Kubernetes cluster, then right click on the project, and select \"Create...\" > \"Create Deployment from Container Image URL\". You will be asked to enter the URL to the container image and enter a name for the deployment. Once you've submitted this information, the Deployment will be created, and the logs for the first container created as a part of the Deployment will be opened in the OpenShift Terminal.",
						"media": {
							"image": "images/walkthrough/deploy-a-container-image.gif",
							"altText": "Creating a Deployment of the Docker Hub MongoDB container image called my-mongo-db using the steps from the description"
						},
						"completionEvents": [
							"onCommand:openshift.deployment.create.fromImageUrl"
						]
					},
					{
						"id": "startDevComponent",
						"title": "Start a component in development mode",
						"description": "This is inner loop development and allows you to code, build, run and test the application in a continuous workflow. It continuously watches the directory for any new changes and automatically syncs them with the application running on the cluster.\n\n This also forwards a port on the development system to the port on the container cluster allowing you remote access to your deployed application",
						"media": {
							"image": "images/walkthrough/startDev.gif",
							"altText": "dev component"
						}
					},
					{
						"id": "debugComponent",
						"title": "Debug the component",
						"description": "Start the component in debug mode. The devfile.yaml should be specified with the debug port as an endpoint for the debug to work.",
						"media": {
							"image": "images/walkthrough/startDebug.png",
							"altText": "debug component"
						}
					},
					{
						"id": "deployComponent",
						"title": "Deploy component on the cluster",
						"description": "Deploy components in a similar manner they would be deployed by a CI/CD system, by first building the images of the containers to deploy, then by deploying the OpenShift/Kubernetes resources necessary to deploy the components.",
						"media": {
							"image": "images/walkthrough/deploy-demo.gif",
							"altText": "deploy component"
						}
					}
				]
			},
			{
				"id": "serverlessFunctionWalkthrough",
				"title": "Getting Started with OpenShift Serverless Functions",
				"description": "Develop & Deploy Serverless Functions using VSCode.",
				"steps": [
					{
						"id": "createFunction",
						"title": "Create Function",
						"description": "Creates a Function in the mentioned directory with the specified language/runtime selected and handles HTTP events. \n[Create Function](command:openshift.Serverless.createFunction)",
						"media": {
							"image": "images/walkthrough/serverless-function/create.gif",
							"altText": "Create function"
						},
						"completionEvents": [
							"onCommand:openshift.Serverless.createFunction"
						]
					},
					{
						"id": "createFunctionWithGitTemplate",
						"title": "Create Function using git template",
						"description": "Creates a Function in the mentioned directory with the specified git based template selected. \n[Create Function](command:openshift.Serverless.createFunction)",
						"media": {
							"image": "images/walkthrough/serverless-function/create-function-template.gif",
							"altText": "Create function"
						},
						"completionEvents": [
							"onCommand:openshift.Serverless.createFunction"
						]
					},
					{
						"id": "buildFunction",
						"title": "Build Function",
						"description": "Build a function project (source code in the workspace) as a container image and push to a registry.",
						"media": {
							"image": "images/walkthrough/serverless-function/build.gif",
							"altText": "Build function"
						}
					},
					{
						"id": "runFunction",
						"title": "Run the Function locally",
						"description": "Run your function to see how it works locally before to push it on your cluster.\nOnly a function which has the source code opened in the IDE can be run. Right click on the function you want to run (look for its node in the Functions tree), open the context menu (right-click on the node) and click on \"Run\". The output channel will show up with run command where you can see the logs.",
						"media": {
							"image": "images/walkthrough/serverless-function/run.gif",
							"altText": "Run function"
						}
					},
					{
						"id": "deployFunction",
						"title": "Deploy the Function",
						"description": "Deploys a function to the currently configured Knative-enabled cluster from your IDE.\nOnly a function which has the source code opened in the IDE can be pushed. Right-click on the function you want to deploy (look for its node in the Functions tree), open the context menu (right-click on the node) and click on \"Deploy\". The Output Channel will show up with the deploy command where you can see the logs.",
						"media": {
							"image": "images/walkthrough/serverless-function/deploy.gif",
							"altText": "Deploy function"
						}
					},
					{
						"id": "invokeFunction",
						"title": "Invoke a Function",
						"description": "Invokes the function by sending a test request to the currently running function instance, either locally or remote.\nOnly a function which has the source code opened in the IDE can be invoked. Right-click on the function you want to invoke (look for its node in the Functions tree), open the context menu (right-click on the node) and click on \"Invoke\". Provide all necessary details and click on Invoke. \nNote: The function need to be run before invoke it.",
						"media": {
							"image": "images/walkthrough/serverless-function/invoke.gif",
							"altText": "Invoke function"
						}
					}
				]
			}
		],
		"configuration": [
			{
				"type": "object",
				"order": 1,
				"title": "OpenShift Toolkit",
				"properties": {
					"openshiftToolkit": {
						"type": "object",
						"title": "Additional settings",
						"description": "OpenShift Toolkit configuration",
						"properties": {
							"openshiftToolkit.disable-context-info-status-bar": {
								"type": "boolean",
								"description": "Disable displaying the current Kubernetes context in VS Code's status bar."
							},
							"openshiftToolkit.disable-namespace-info-status-bar": {
								"type": "boolean",
								"description": "Disable displaying the active namespace in VS Code's status bar."
							}
						}
					},
					"openshiftToolkit.showWelcomePage": {
						"type": "boolean",
						"default": true,
						"description": "Show welcome page when using OpenShift Toolkit extension."
					},
					"openshiftToolkit.showChannelOnOutput": {
						"type": "boolean",
						"default": false,
						"description": "Show OpenShift Toolkit output channel when new text added to output stream."
					},
					"openshiftToolkit.outputVerbosityLevel": {
						"type": "number",
						"default": 0,
						"description": "Output verbosity level (value between 0 and 9) for OpenShift Create, and Dev commands in output channel and integrated terminal."
					},
					"openshiftToolkit.searchForToolsInPath": {
						"type": "boolean",
						"default": false,
						"description": "Force extension to search for `oc` and `odo` CLI tools in PATH locations before using bundled binaries."
					},
					"openshiftToolkit.stopDevModeTimeout": {
						"type": "number",
						"default": 90000,
						"description": "Controls stopping development mode timeout (in milliseconds)."
					}
				}
			},
			{
				"type": "object",
				"order": 2,
				"title": "Red Hat OpenShift Local",
				"properties": {
					"openshiftToolkit.crcBinaryLocation": {
						"type": "string",
						"default": null,
						"description": "Provide the path where the OpenShift Local executable is present."
					},
					"openshiftToolkit.crcPullSecretPath": {
						"type": "string",
						"default": null,
						"description": "Path of image pull secret."
					},
					"openshiftToolkit.crcCpuCores": {
						"type": "number",
						"default": 4,
						"description": "Number of CPU cores to allocate to the OpenShift cluster as selected during the first run"
					},
					"openshiftToolkit.crcMemoryAllocated": {
						"type": "number",
						"default": 9216,
						"description": "MiB of memory to allocate to the OpenShift cluster as selected during the first run"
					},
					"openshiftToolkit.crcNameserver": {
						"type": "string",
						"default": "",
						"description": "IP address/name of DNS to use with OpenShift Local"
					}
				}
			},
			{
				"type": "object",
				"order": 3,
				"title": "Developer Sandbox for Red Hat OpenShift",
				"properties": {
					"openshiftToolkit.sandboxApiHostUrl": {
						"type": "string",
						"default": "https://registration-service-toolchain-host-operator.apps.sandbox.x8i5.p1.openshiftapps.com"
					},
					"openshiftToolkit.sandboxApiTimeout": {
						"description": "Controls timeout (im milliseconds) for requests to OpenShift Sandbox Registration Service. Increase timeout value in case of unexpected errors in OpenShift Sandbox Provisioning workflow.",
						"type": "number",
						"default": 100000
					}
				}
			}
		]
	},
	"extensionDependencies": [
		"redhat.vscode-redhat-account",
		"ms-kubernetes-tools.vscode-kubernetes-tools"
	],
	"__metadata": {
		"id": "8fea1f1f-b45c-4eea-b479-3a92c6e697d3",
		"publisherDisplayName": "Red Hat",
		"publisherId": "eed56242-9699-4317-8bc7-e9f4b9bdd3ff",
		"isPreReleaseVersion": false
	}
}<|MERGE_RESOLUTION|>--- conflicted
+++ resolved
@@ -172,14 +172,9 @@
 		"sinon": "^17.0.1",
 		"sinon-chai": "^3.7.0",
 		"source-map-support": "^0.5.21",
-<<<<<<< HEAD
 		"survey-core": "^1.9.135",
 		"survey-react-ui": "^1.9.135",
-		"typescript": "^5.4.2",
-=======
-		"survey-react-ui": "^1.9.135",
 		"typescript": "^5.4.3",
->>>>>>> 5a209d08
 		"vscode-extension-tester": "^7.2",
 		"xterm-addon-fit": "^0.8.0",
 		"xterm-addon-web-links": "^0.9.0",
