--- conflicted
+++ resolved
@@ -1597,7 +1597,6 @@
 							"image": "https://raw.githubusercontent.com/redhat-developer/vscode-openshift-tools/main/images/gif/walkthrough/serverless-function/run.gif",
 							"altText": "Run function"
 						}
-<<<<<<< HEAD
 					  },
 					  {
 						"id": "deployFunction",
@@ -1607,10 +1606,7 @@
 						  "image": "https://raw.githubusercontent.com/redhat-developer/vscode-openshift-tools/main/images/gif/walkthrough/serverless-function/deploy.gif",
 						  "altText": "Deploy function"
 						}
-					  }
-=======
 					}
->>>>>>> 48c74570
 				]
 			}
 		],
