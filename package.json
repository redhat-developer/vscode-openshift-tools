--- conflicted
+++ resolved
@@ -240,7 +240,7 @@
 		"onCommand:openshift.oc.about",
 		"onCommand:openshift.output",
 		"onCommand:openshift.create",
-        "onCommand:openshift.open.developerConsole",
+    "onCommand:openshift.open.developerConsole",
 		"onCommand:openshift.open.developerConsole.palette",
 		"onCommand:openshift.explorer.addCluster",
 		"onCommand:openshift.explorer.login",
@@ -257,7 +257,7 @@
 		"onCommand:openshift.component.importFromGit",
 		"onCommand:openshift.component.createFromRootWorkspaceFolder",
 		"onCommand:openshift.component.describe",
-        "onCommand:openshift.component.openInBrowser",
+    "onCommand:openshift.component.openInBrowser",
 		"onCommand:openshift.component.describe.palette",
 		"onCommand:openshift.component.log",
 		"onCommand:openshift.component.log.palette",
@@ -267,7 +267,7 @@
 		"onCommand:openshift.componentTypesView.registry.closeView",
 		"onCommand:openshift.component.debug",
 		"onCommand:openshift.component.debug.palette",
-        "onCommand:openshift.resource.load",
+    "onCommand:openshift.resource.load",
 		"onCommand:openshift.service.create",
 		"onCommand:openshift.service.delete",
 		"onCommand:openshift.component.folder.create",
@@ -982,18 +982,18 @@
 					"command": "openshift.componentTypesView.registry.openInBrowser",
 					"when": "false"
 				},
-                {
-                    "command": "openshift.resource.load",
-                    "when": "false"
-                },
-                {
-                    "command": "openshift.resource.openInDeveloperConsole",
-                    "when": "false"
-                },
-                {
-                    "command": "openshift.component.forceExitDevMode",
-                    "when": "false"
-                }
+        {
+            "command": "openshift.resource.load",
+            "when": "false"
+        },
+        {
+            "command": "openshift.resource.openInDeveloperConsole",
+            "when": "false"
+        },
+        {
+            "command": "openshift.component.forceExitDevMode",
+            "when": "false"
+        }
 			],
 			"view/title": [
 				{
@@ -1178,36 +1178,31 @@
 					"when": "view == openshiftProjectExplorer && viewItem == componentNoContext || viewItem == component || viewItem == componentNotPushed || viewItem == componentOther",
 					"group": "c6@1"
 				},
-                {
-                    "command": "openshift.component.dev",
-                    "when": "view == openshiftComponentsView && viewItem =~ /openshift\\.component.*\\.dev-nrn.*/",
-                    "group": "c1@1"
-                },
-                {
-                    "command": "openshift.component.exitDevMode",
-                    "when": "view == openshiftComponentsView && viewItem =~ /openshift\\.component.*\\.dev-run.*/",
-                    "group": "c1@2"
-                },
-                {
-                    "command": "openshift.component.forceExitDevMode",
-<<<<<<< HEAD
-                    "when": "view == openshiftComponentsView && viewItem == openshift.component.devmode.stopping",
-                    "group": "c1@3"
-=======
-                    "when": "view == openshiftComponentsView && viewItem =~ /openshift\\.component.*\\.dev-stp.*/",
-                    "group": "c1@3"                                        
->>>>>>> 3b153ef3
-                },
-                {
-                    "command": "openshift.component.showDevTerminal",
-                    "when": "view == openshiftComponentsView && viewItem =~ /openshift\\.component.*\\.dev-run.*/",
-                    "group": "c1@3"
-                },
-                {
-                    "command": "openshift.component.openInBrowser",
-                    "when": "view == openshiftComponentsView && viewItem =~ /openshift\\.component.*\\.dev-run.*/",
-                    "group": "c3@4"
-                },
+        {
+            "command": "openshift.component.dev",
+            "when": "view == openshiftComponentsView && viewItem =~ /openshift\\.component.*\\.dev-nrn.*/",
+            "group": "c1@1"
+        },
+        {
+            "command": "openshift.component.exitDevMode",
+            "when": "view == openshiftComponentsView && viewItem =~ /openshift\\.component.*\\.dev-run.*/",
+            "group": "c1@2"
+        },
+        {
+            "command": "openshift.component.forceExitDevMode",
+            "when": "view == openshiftComponentsView && viewItem =~ /openshift\\.component.*\\.dev-stp.*/",
+            "group": "c1@3"                                        
+        },
+        {
+            "command": "openshift.component.showDevTerminal",
+            "when": "view == openshiftComponentsView && viewItem =~ /openshift\\.component.*\\.dev-run.*/",
+            "group": "c1@3"
+        },
+        {
+            "command": "openshift.component.openInBrowser",
+            "when": "view == openshiftComponentsView && viewItem =~ /openshift\\.component.*\\.dev-run.*/",
+            "group": "c3@4"
+        },
 				{
 					"command": "openshift.service.delete",
 					"when": "view == openshiftProjectExplorer && viewItem == service",
@@ -1264,14 +1259,14 @@
 					"when": "view == openshiftComponentTypesView && viewItem == devfileRegistry",
 					"group": "0@0"
 				},
-                {
-                    "command": "openshift.resource.load",
-                    "when": "view == openshiftProjectExplorer && viewItem == openshift.k8sObject"
-                },
-                {
-                    "command": "openshift.resource.openInDeveloperConsole",
-                    "when": "view == openshiftProjectExplorer && viewItem == openshift.k8sObject"
-                }
+        {
+            "command": "openshift.resource.load",
+            "when": "view == openshiftProjectExplorer && viewItem == openshift.k8sObject"
+        },
+        {
+            "command": "openshift.resource.openInDeveloperConsole",
+            "when": "view == openshiftProjectExplorer && viewItem == openshift.k8sObject"
+        }
 			]
 		},
 		"walkthroughs": [
