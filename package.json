{
  "name": "vscode-openshift-connector",
  "displayName": "OpenShift Connector",
  "description": "Interacting with Red Hat OpenShift clusters and providing a streamlined developer experience using Visual Studio Code",
  "version": "0.1.4",
  "license": "MIT",
  "publisher": "redhat",
  "author": "Red Hat",
  "preview": true,
  "repository": {
    "type": "git",
    "url": "https://github.com/redhat-developer/vscode-openshift-tools.git"
  },
  "bugs": "https://github.com/redhat-developer/vscode-openshift-tools/issues",
  "engines": {
    "vscode": "^1.30.0"
  },
  "badges": [
    {
      "url": "https://badges.gitter.im/redhat-developer/openshift-connector.svg",
      "href": "https://gitter.im/redhat-developer/openshift-connector",
      "description": "Join us at #openshift-connector channel"
    }
  ],
  "categories": [
    "Other"
  ],
  "keywords": [
    "openshift",
    "kubernetes",
    "redhat",
    "clusters",
    "k8s",
    "redhat"
  ],
  "icon": "images/openshift_extension.png",
  "main": "./out/src/extension",
  "scripts": {
    "verify": "node ./out/build/verify-tools.js",
    "vscode:prepublish": "npm run build && node ./out/build/bundle-tools.js",
    "compile": "npm-run-all compile:*",
    "compile:ext": "tsc -p ./",
    "compile:views": "webpack --mode development --config src/view/webpack.config.js",
<<<<<<< HEAD
    "dev:logView": "webpack-dev-server --mode=development",
    "dev:describeView": "webpack-dev-server --mode=development --config src/view/describe/webpack.config.js",
=======
    "dev:log-view": "webpack-dev-server --mode development --config src/view/log/webpack.config.js",
    "dev:describe-view": "webpack-dev-server --mode development --config src/view/describe/webpack.config.js",
>>>>>>> 90798369
    "watch": "tsc -watch -p ./",
    "clean": "shx rm -rf out/build out/coverage out/src out/test out/tools out/test-resources out/logViewer",
    "lint": "eslint . --ext .ts --quiet",
    "lint-fix": "eslint . --ext .ts --fix",
    "lint-nic": "eslint . --ext .ts --no-inline-config",
    "bundle-tools": "node ./out/build/bundle-tools.js --platform",
    "todo": "leasot **/*.ts --ignore node_modules -x",
    "test": "npm run clean && npm run compile && npm run verify && node ./out/build/run-tests.js unit",
    "update-deps": "ncu --upgrade --loglevel verbose --packageFile package.json && npm update",
    "coverage:upload": "codecov -f coverage/coverage-final.json",
    "build": "npm run clean && npm run lint && npm run compile && npm run verify"
  },
  "dependencies": {
    "@kubernetes/client-node": "^0.11.1",
    "binary-search": "^1.3.6",
    "byline": "^5.0.0",
    "clsx": "^1.1.0",
    "fs-extra": "^8.1.0",
    "get-port": "^5.1.0",
    "git-fetch-pack": "^0.1.1",
    "git-transport-protocol": "^0.1.0",
    "globby": "^10.0.1",
    "got": "^10.6.0",
    "hasha": "5.0.0",
    "immutable": "^4.0.0-rc.12",
    "js-yaml": "^3.13.1",
    "mkdirp": "^0.5.1",
    "openshift-rest-client": "^4.0.0",
    "pify": "^4.0.1",
    "rxjs": "^6.5.3",
    "semver": "^6.3.0",
    "shelljs": "^0.8.3",
    "string-format": "^2.0.0",
    "targz": "^1.0.1",
    "tree-kill": "^1.2.2",
    "unzip-stream": "^0.3.0",
    "validator": "^12.2.0",
    "vscode-kubernetes-tools-api": "1.0.0",
    "wait-port": "^0.2.7"
  },
  "devDependencies": {
    "@material-ui/core": "^4.9.10",
    "@material-ui/icons": "^4.9.1",
    "@material-ui/lab": "^4.0.0-alpha.52",
    "@types/byline": "^4.2.31",
    "@types/chai": "^4.2.10",
    "@types/collections": "^5.0.0",
    "@types/fs-extra": "^8.1.0",
    "@types/js-yaml": "^3.12.2",
    "@types/mkdirp": "^0.5.2",
    "@types/mocha": "^5.2.7",
    "@types/node": "^12.12.35",
    "@types/pify": "^3.0.2",
    "@types/react": "^16.9.32",
    "@types/react-dom": "^16.9.6",
    "@types/react-lazylog": "^4.4.0",
    "@types/shelljs": "^0.8.6",
    "@types/sinon": "^5.0.7",
    "@types/sinon-chai": "^3.2.3",
    "@types/string-format": "^2.0.0",
    "@types/targz": "^1.0.0",
    "@types/tmp": "0.1.0",
    "@types/validator": "^10.11.3",
    "@types/vscode": "1.30.0",
    "@typescript-eslint/eslint-plugin": "^2.23.0",
    "@typescript-eslint/parser": "^2.23.0",
    "bufferutil": "^4.0.1",
    "chai": "^4.2.0",
    "codecov": "^3.6.5",
    "css-loader": "^3.5.1",
    "decache": "^4.5.1",
    "eslint": "5.16.0",
    "eslint-config-airbnb-base": "^14.0.0",
    "eslint-config-prettier": "^6.10.0",
    "eslint-import-resolver-typescript": "^2.0.0",
    "eslint-plugin-header": "^3.0.0",
    "eslint-plugin-import": "2.18.2",
    "eslint-plugin-json": "^2.1.0",
    "eslint-plugin-prettier": "^3.1.1",
    "glob": "^7.1.6",
    "handlebars": "^4.7.3",
    "html-webpack-plugin": "^4.2.0",
    "istanbul": "^0.4.5",
    "leasot": "^10.1.0",
    "mocha": "^6.2.2",
    "mocha-jenkins-reporter": "^0.4.2",
    "npm-run-all": "^4.1.5",
    "prettier": "^1.19.1",
    "proxyquire": "^2.1.3",
    "react": "^16.13.1",
    "react-dom": "^16.13.1",
    "react-lazylog": "^4.5.2",
    "react-loader-spinner": "^3.1.14",
    "remap-istanbul": "^0.13.0",
    "shx": "^0.3.2",
    "sinon": "^7.5.0",
    "sinon-chai": "^3.5.0",
    "source-map-support": "^0.5.16",
    "style-loader": "^1.1.3",
    "tmp": "0.1.0",
    "ts-loader": "^6.2.2",
    "tslint": "^5.20.1",
    "typescript": "^3.8.3",
    "utf-8-validate": "^5.0.2",
    "vscode-test": "^1.2.3",
    "webpack": "^4.35.2",
    "webpack-cli": "^3.3.5",
    "webpack-dev-server": "^3.10.3"
  },
  "activationEvents": [
    "onView:openshiftProjectExplorer",
    "onView:extension.vsKubernetesExplorer",
    "onCommand:openshift.about",
    "onCommand:openshift.oc.about",
    "onCommand:openshift.output",
    "onCommand:openshift.create",
    "onCommand:openshift.openshiftConsole.palette",
    "onCommand:openshift.explorer.addCluster",
    "onCommand:openshift.explorer.login",
    "onCommand:openshift.explorer.login.credentialsLogin",
    "onCommand:openshift.explorer.login.tokenLogin",
    "onCommand:openshift.explorer.logout",
    "onCommand:openshift.explorer.refresh",
    "onCommand:openshift.project.create",
    "onCommand:openshift.project.delete",
    "onCommand:openshift.project.delete.palette",
    "onCommand:openshift.app.delete.palette",
    "onCommand:openshift.app.describe",
    "onCommand:openshift.app.create",
    "onCommand:openshift.app.delete",
    "onCommand:openshift.component.import",
    "onCommand:openshift.component.create",
    "onCommand:openshift.component.createFromLocal",
    "onCommand:openshift.component.createFromGit",
    "onCommand:openshift.component.createFromBinary",
    "onCommand:openshift.component.describe",
    "onCommand:openshift.component.describe.palette",
    "onCommand:openshift.component.log",
    "onCommand:openshift.component.unlink",
    "onCommand:openshift.component.unlink.palette",
    "onCommand:openshift.component.unlinkComponent.palette",
    "onCommand:openshift.component.unlinkService.palette",
    "onCommand:openshift.component.log.palette",
    "onCommand:openshift.component.followLog",
    "onCommand:openshift.component.followLog.palette",
    "onCommand:openshift.component.delete",
    "onCommand:openshift.component.push",
    "onCommand:openshift.component.lastPush",
    "onCommand:openshift.component.push.palette",
    "onCommand:openshift.component.watch",
    "onCommand:openshift.component.watch.palette",
    "onCommand:openshift.catalog.listComponents",
    "onCommand:openshift.catalog.listServices",
    "onCommand:openshift.url.create",
    "onCommand:openshift.url.describe",
    "onCommand:openshift.url.describe.palette",
    "onCommand:openshift.url.delete",
    "onCommand:openshift.url.delete.palette",
    "onCommand:openshift.component.openUrl",
    "onCommand:openshift.component.openUrl.palette",
    "onCommand:openshift.component.debug",
    "onCommand:openshift.component.debug.palette",
    "onCommand:openshift.storage.create",
    "onCommand:openshift.storage.delete",
    "onCommand:openshift.service.create",
    "onCommand:openshift.service.delete",
    "onCommand:openshift.service.describe",
    "onCommand:openshift.service.describe.palette",
    "onCommand:openshift.component.folder.create",
    "onCommand:openshift.explorer.reportIssue",
    "onCommand:openshift.explorer.switchContext",
    "onCommand:clusters.openshift.project.openConsole",
    "onCommand:clusters.openshift.useProject",
    "onCommand:clusters.openshift.deploy",
    "onCommand:clusters.openshift.build.start",
    "onCommand:clusters.openshift.build.showLog",
    "onCommand:clusters.openshift.build.showLog.palette",
    "onCommand:clusters.openshift.build.followLog",
    "onCommand:clusters.openshift.build.delete",
    "onCommand:clusters.openshift.build.delete.palette",
    "onCommand:clusters.openshift.build.rebuild",
    "onCommand:clusters.openshift.build.openConsole",
    "onCommand:clusters.openshift.deploy.dc.showLog",
    "onCommand:clusters.openshift.deploy.dc.showLog.palette",
    "onCommand:clusters.openshift.deploy.delete",
    "onCommand:clusters.openshift.deploy.delete.palette",
    "onCommand:clusters.openshift.deploy.rcShowLog",
    "onCommand:clusters.openshift.deploy.rcShowLog.palette",
    "onCommand:clusters.openshift.deployment.openConsole",
    "onCommand:clusters.openshift.imagestream.openConsole"
  ],
  "contributes": {
    "commands": [
      {
        "command": "openshift.about",
        "title": "About",
        "category": "OpenShift"
      },
      {
        "command": "openshift.oc.about",
        "title": "Print OKD Client Tool Version",
        "category": "OpenShift"
      },
      {
        "command": "openshift.create",
        "title": "Create",
        "category": "OpenShift"
      },
      {
        "command": "clusters.openshift.build.start",
        "title": "Start Build",
        "category": "OpenShift"
      },
      {
        "command": "clusters.openshift.deploy",
        "title": "Deploy",
        "category": "OpenShift"
      },
      {
        "command": "openshift.output",
        "title": "Show Output Channel",
        "category": "OpenShift"
      },
      {
        "command": "openshift.explorer.logout",
        "title": "Log out",
        "category": "OpenShift"
      },
      {
        "command": "openshift.explorer.addCluster",
        "title": "Add OpenShift Cluster",
        "category": "OpenShift",
        "icon": {
          "dark": "images/title/dark/add-cluster.svg",
          "light": "images/title/light/add-cluster.svg"
        }
      },
      {
        "command": "openshift.explorer.login",
        "title": "Login into Cluster",
        "category": "OpenShift",
        "icon": {
          "dark": "images/title/dark/icon-login.svg",
          "light": "images/title/light/icon-login.svg"
        }
      },
      {
        "command": "openshift.explorer.login.tokenLogin",
        "title": "Login into Cluster with token",
        "category": "OpenShift"
      },
      {
        "command": "openshift.explorer.login.credentialsLogin",
        "title": "Login into Cluster with credentials",
        "category": "OpenShift"
      },
      {
        "command": "openshift.explorer.switchContext",
        "title": "Switch Contexts",
        "category": "OpenShift",
        "icon": {
          "dark": "images/title/dark/users.svg",
          "light": "images/title/light/users.svg"
        }
      },
      {
        "command": "openshift.explorer.refresh",
        "title": "Refresh View",
        "category": "OpenShift",
        "icon": {
          "dark": "images/title/dark/icon-refresh.svg",
          "light": "images/title/light/icon-refresh.svg"
        }
      },
      {
        "command": "openshift.explorer.reportIssue",
        "title": "Report Extension Issue on GitHub",
        "category": "OpenShift",
        "icon": {
          "dark": "images/title/dark/icon-issue.svg",
          "light": "images/title/light/icon-issue.svg"
        }
      },
      {
        "command": "openshift.project.create",
        "title": "New Project",
        "category": "OpenShift"
      },
      {
        "command": "openshift.project.delete",
        "title": "Delete",
        "category": "OpenShift"
      },
      {
        "command": "openshift.project.delete.palette",
        "title": "Delete Project",
        "category": "OpenShift"
      },
      {
        "command": "openshift.app.delete.palette",
        "title": "Delete Application",
        "category": "OpenShift"
      },
      {
        "command": "openshift.app.describe",
        "title": "Describe",
        "category": "OpenShift"
      },
      {
        "command": "openshift.app.describe.palette",
        "title": "Describe Application",
        "category": "OpenShift"
      },
      {
        "command": "openshift.app.delete",
        "title": "Delete",
        "category": "OpenShift"
      },
      {
        "command": "openshift.component.import",
        "title": "Import",
        "category": "OpenShift"
      },
      {
        "command": "openshift.component.create",
        "title": "New Component",
        "category": "OpenShift"
      },
      {
        "command": "openshift.component.createFromLocal",
        "title": "New Component from local folder",
        "category": "OpenShift"
      },
      {
        "command": "openshift.component.createFromGit",
        "title": "New Component from Git repository",
        "category": "OpenShift"
      },
      {
        "command": "openshift.component.createFromBinary",
        "title": "New Component form binary",
        "category": "OpenShift"
      },
      {
        "command": "openshift.component.delete.palette",
        "title": "Delete Component",
        "category": "OpenShift"
      },
      {
        "command": "openshift.component.describe",
        "title": "Describe",
        "category": "OpenShift"
      },
      {
        "command": "openshift.component.describe.palette",
        "title": "Describe Component",
        "category": "OpenShift"
      },
      {
        "command": "openshift.component.log",
        "title": "Show Log",
        "category": "OpenShift"
      },
      {
        "command": "openshift.component.log.palette",
        "title": "Show Component Log",
        "category": "OpenShift"
      },
      {
        "command": "openshift.component.followLog",
        "title": "Follow Log",
        "category": "OpenShift"
      },
      {
        "command": "openshift.component.followLog.palette",
        "title": "Follow Component Log",
        "category": "OpenShift"
      },
      {
        "command": "openshift.component.linkComponent",
        "title": "Link Component",
        "category": "OpenShift"
      },
      {
        "command": "openshift.component.unlink",
        "title": "Unlink",
        "category": "OpenShift"
      },
      {
        "command": "openshift.component.unlinkComponent.palette",
        "title": "Unlink Component",
        "category": "OpenShift"
      },
      {
        "command": "openshift.component.unlinkService.palette",
        "title": "Unlink Service",
        "category": "OpenShift"
      },
      {
        "command": "openshift.component.linkService",
        "title": "Link Service",
        "category": "OpenShift"
      },
      {
        "command": "openshift.openshiftConsole",
        "title": "Open Console Dashboard",
        "category": "OpenShift"
      },
      {
        "command": "openshift.openshiftConsole.palette",
        "title": "Open Console for Current Cluster",
        "category": "OpenShift"
      },
      {
        "command": "openshift.component.delete",
        "title": "Delete",
        "category": "OpenShift"
      },
      {
        "command": "openshift.component.undeploy",
        "title": "Undeploy",
        "category": "OpenShift"
      },
      {
        "command": "openshift.component.undeploy.palette",
        "title": "Undeploy Component",
        "category": "OpenShift"
      },
      {
        "command": "openshift.component.push",
        "title": "Push",
        "category": "OpenShift"
      },
      {
        "command": "openshift.component.push.palette",
        "title": "Push Component",
        "category": "OpenShift"
      },
      {
        "command": "openshift.component.lastPush",
        "title": "Repeat last push command",
        "category": "OpenShift"
      },
      {
        "command": "openshift.component.watch",
        "title": "Watch",
        "category": "OpenShift"
      },
      {
        "command": "openshift.component.watch.palette",
        "title": "Watch Component",
        "category": "OpenShift"
      },
      {
        "command": "openshift.catalog.listComponents",
        "title": "List Catalog Components ",
        "category": "OpenShift"
      },
      {
        "command": "openshift.catalog.listServices",
        "title": "List Catalog Services",
        "category": "OpenShift"
      },
      {
        "command": "openshift.url.create",
        "title": "New URL",
        "category": "OpenShift"
      },
      {
        "command": "openshift.url.delete",
        "title": "Delete",
        "category": "OpenShift"
      },
      {
        "command": "openshift.url.delete.palette",
        "title": "Delete URL",
        "category": "OpenShift"
      },
      {
        "command": "openshift.url.describe",
        "title": "Describe",
        "category": "OpenShift"
      },
      {
        "command": "openshift.url.describe.palette",
        "title": "Describe URL",
        "category": "OpenShift"
      },
      {
        "command": "openshift.url.open",
        "title": "Open URL",
        "category": "OpenShift",
        "icon": "images/context/url-node-open.png"
      },
      {
        "command": "openshift.component.openUrl",
        "title": "Open in Browser",
        "category": "OpenShift"
      },
      {
        "command": "openshift.component.openUrl.palette",
        "title": "Open Component in Browser",
        "category": "OpenShift"
      },
      {
        "command": "openshift.component.debug",
        "title": "Debug",
        "category": "OpenShift"
      },
      {
        "command": "openshift.component.debug.palette",
        "title": "Debug Component",
        "category": "OpenShift"
      },
      {
        "command": "openshift.storage.create",
        "title": "New Storage",
        "category": "OpenShift"
      },
      {
        "command": "openshift.storage.delete.palette",
        "title": "Delete Storage",
        "category": "OpenShift"
      },
      {
        "command": "openshift.storage.delete",
        "title": "Delete",
        "category": "OpenShift"
      },
      {
        "command": "openshift.service.create",
        "title": "New Service",
        "category": "OpenShift"
      },
      {
        "command": "openshift.service.describe",
        "title": "Describe",
        "category": "OpenShift"
      },
      {
        "command": "openshift.service.describe.palette",
        "title": "Describe Service",
        "category": "OpenShift"
      },
      {
        "command": "openshift.service.delete",
        "title": "Delete",
        "category": "OpenShift"
      },
      {
        "command": "openshift.service.delete.palette",
        "title": "Delete Service",
        "category": "OpenShift"
      },
      {
        "command": "clusters.openshift.useProject",
        "title": "Use Project",
        "category": "OpenShift"
      },
      {
        "command": "clusters.openshift.project.openConsole",
        "title": "Open Project in Console",
        "Category": "OpenShift"
      },
      {
        "command": "clusters.openshift.build.showLog",
        "title": "Show Log",
        "category": "OpenShift"
      },
      {
        "command": "clusters.openshift.build.showLog.palette",
        "title": "Show Build's Log",
        "category": "OpenShift"
      },
      {
        "command": "clusters.openshift.deploy.dc.showLog",
        "title": "Show Log",
        "category": "OpenShift"
      },
      {
        "command": "clusters.openshift.deploy.dc.showLog.palette",
        "title": "Show DeploymentConfig's Log",
        "category": "OpenShift"
      },
      {
        "command": "clusters.openshift.build.followLog",
        "title": "Follow Log",
        "category": "OpenShift"
      },
      {
        "command": "clusters.openshift.build.delete.palette",
        "title": "Delete Build",
        "category": "OpenShift"
      },
      {
        "command": "clusters.openshift.build.delete",
        "title": "Delete",
        "category": "OpenShift"
      },
      {
        "command": "clusters.openshift.build.rebuild",
        "title": "Rebuild",
        "category": "OpenShift"
      },
      {
        "command": "clusters.openshift.build.openConsole",
        "title": "Open in Console",
        "Category": "OpenShift"
      },
      {
        "command": "clusters.openshift.deploy.rcShowLog.palette",
        "title": "Show Replica's Log",
        "category": "OpenShift"
      },
      {
        "command": "clusters.openshift.deploy.rcShowLog",
        "title": "Show Log",
        "category": "OpenShift"
      },
      {
        "command": "clusters.openshift.deploy.delete.palette",
        "title": "Delete Replica",
        "category": "OpenShift"
      },
      {
        "command": "clusters.openshift.deploy.delete",
        "title": "Delete",
        "category": "OpenShift"
      },
      {
        "command": "clusters.openshift.deployment.openConsole",
        "title": "Open in Console",
        "Category": "OpenShift"
      },
      {
        "command": "clusters.openshift.imagestream.openConsole",
        "title": "Open in Console",
        "Category": "OpenShift"
      },
      {
        "command": "clusters.openshift.route.open",
        "title": "Open in Browser",
        "Category": "OpenShift"
      }
    ],
    "keybindings": [
      {
        "command": "openshift.explorer.login",
        "key": "alt+shift+l",
        "mac": "ctrl+shift+l"
      },
      {
        "command": "openshift.explorer.refresh",
        "key": "alt+shift+r",
        "mac": "ctrl+shift+r"
      },
      {
        "command": "openshift.component.lastPush",
        "key": "alt+shift+p",
        "mac": "ctrl+shift+p"
      }
    ],
    "viewsContainers": {
      "activitybar": [
        {
          "id": "openshiftView",
          "title": "OpenShift",
          "icon": "images/openshift_view.svg"
        }
      ]
    },
    "views": {
      "openshiftView": [
        {
          "id": "openshiftProjectExplorer",
          "name": "OpenShift Application Explorer"
        }
      ]
    },
    "menus": {
      "commandPalette": [
        {
          "command": "openshift.project.delete",
          "when": "view == openshiftProjectExplorer"
        },
        {
          "command": "openshift.component.import",
          "when": "view == openshiftProjectExplorer"
        },
        {
          "command": "openshift.component.create",
          "when": "view == openshiftProjectExplorer"
        },
        {
          "command": "clusters.openshift.build.delete",
          "when": "view == openshiftProjectExplorer"
        },
        {
          "command": "clusters.openshift.build.showLog",
          "when": "view == openshiftProjectExplorer"
        },
        {
          "command": "clusters.openshift.deploy.delete",
          "when": "view == openshiftProjectExplorer"
        },
        {
          "command": "openshift.app.describe",
          "when": "view == openshiftProjectExplorer"
        },
        {
          "command": "openshift.explorer.addCluster",
          "when": "view == openshiftProjectExplorer"
        },
        {
          "command": "openshift.explorer.login",
          "when": "view == openshiftProjectExplorer"
        },
        {
          "command": "clusters.openshift.deploy.rcShowLog",
          "when": "view == openshiftProjectExplorer"
        },
        {
          "command": "openshift.app.delete",
          "when": "view == openshiftProjectExplorer"
        },
        {
          "command": "openshift.component.describe",
          "when": "view == openshiftProjectExplorer"
        },
        {
          "command": "openshift.component.log",
          "when": "view == openshiftProjectExplorer"
        },
        {
          "command": "openshift.component.followLog",
          "when": "view == openshiftProjectExplorer"
        },
        {
          "command": "openshift.openshiftConsole",
          "when": "view == openshiftProjectExplorer"
        },
        {
          "command": "openshift.component.openUrl",
          "when": "view == openshiftProjectExplorer"
        },
        {
          "command": "openshift.component.debug",
          "when": "view == openshiftProjectExplorer"
        },
        {
          "command": "openshift.component.unlink",
          "when": "view == openshiftProjectExplorer"
        },
        {
          "command": "openshift.component.delete",
          "when": "view == openshiftProjectExplorer"
        },
        {
          "command": "openshift.component.undeploy",
          "when": "view == openshiftProjectExplorer"
        },
        {
          "command": "openshift.component.watch",
          "when": "view == openshiftProjectExplorer"
        },
        {
          "command": "openshift.component.push",
          "when": "view == openshiftProjectExplorer"
        },
        {
          "command": "openshift.storage.delete",
          "when": "view == openshiftProjectExplorer"
        },
        {
          "command": "openshift.url.describe",
          "when": "view == openshiftProjectExplorer"
        },
        {
          "command": "openshift.url.delete",
          "when": "view == openshiftProjectExplorer"
        },
        {
          "command": "openshift.service.describe",
          "when": "view == openshiftProjectExplorer"
        },
        {
          "command": "openshift.service.delete",
          "when": "view == openshiftProjectExplorer"
        },
        {
          "command": "clusters.openshift.deploy.dc.showLog",
          "when": "view == openshiftProjectExplorer"
        },
        {
          "command": "clusters.openshift.route.open",
          "when": "false"
        }
      ],
      "view/title": [
        {
          "command": "openshift.explorer.addCluster",
          "when": "view == openshiftProjectExplorer",
          "group": "navigation@0"
        },
        {
          "command": "openshift.explorer.login",
          "when": "view == openshiftProjectExplorer",
          "group": "navigation@1"
        },
        {
          "command": "openshift.explorer.switchContext",
          "when": "view == openshiftProjectExplorer",
          "group": "navigation@2"
        },
        {
          "command": "openshift.explorer.refresh",
          "when": "view == openshiftProjectExplorer",
          "group": "navigation@3"
        },
        {
          "command": "openshift.explorer.reportIssue",
          "when": "view == openshiftProjectExplorer",
          "group": "navigation@4"
        }
      ],
      "view/item/context": [
        {
          "command": "clusters.openshift.deployment.openConsole",
          "group": "3@0",
          "when": "view == extension.vsKubernetesExplorer && viewItem == vsKubernetes.resource.dc"
        },
        {
          "command": "clusters.openshift.imagestream.openConsole",
          "group": "3@0",
          "when": "view == extension.vsKubernetesExplorer && viewItem =~ /vsKubernetes\\.resource\\.imagestream*/i"
        },
        {
          "command": "clusters.openshift.build.start",
          "group": "2@0",
          "when": "view == extension.vsKubernetesExplorer && viewItem == vsKubernetes.resource.bc"
        },
        {
          "command": "clusters.openshift.deploy",
          "group": "2@0",
          "when": "view == extension.vsKubernetesExplorer && viewItem == vsKubernetes.resource.dc"
        },
        {
          "command": "clusters.openshift.deploy.dc.showLog",
          "group": "2@1",
          "when": "view == extension.vsKubernetesExplorer && viewItem == vsKubernetes.resource.dc"
        },
        {
          "command": "clusters.openshift.build.openConsole",
          "group": "3@0",
          "when": "view == extension.vsKubernetesExplorer && viewItem == vsKubernetes.resource.bc"
        },
        {
          "command": "clusters.openshift.build.showLog",
          "group": "1@1",
          "when": "view == extension.vsKubernetesExplorer && viewItem =~ /openShift\\.resource\\.build.*/i"
        },
        {
          "command": "clusters.openshift.build.followLog",
          "group": "1@2",
          "when": "view == extension.vsKubernetesExplorer && viewItem =~ /openShift\\.resource\\.build.*/i"
        },
        {
          "command": "clusters.openshift.build.delete",
          "group": "2@0",
          "when": "view == extension.vsKubernetesExplorer && viewItem =~ /openShift\\.resource\\.build.*/i"
        },
        {
          "command": "clusters.openshift.deploy.rcShowLog",
          "group": "1@1",
          "when": "view == extension.vsKubernetesExplorer && viewItem =~ /openShift\\.resource\\.rc.*/i"
        },
        {
          "command": "clusters.openshift.deploy.delete",
          "group": "2@0",
          "when": "view == extension.vsKubernetesExplorer && viewItem =~ /openShift\\.resource\\.rc.*/i"
        },
        {
          "command": "clusters.openshift.build.rebuild",
          "group": "1@0",
          "when": "view == extension.vsKubernetesExplorer && viewItem =~ /openShift\\.resource\\.build.*/i"
        },
        {
          "command": "openshift.openshiftConsole",
          "when": "view == openshiftProjectExplorer && viewItem == cluster",
          "group": "c0"
        },
        {
          "command": "openshift.project.create",
          "when": "view == openshiftProjectExplorer && viewItem == cluster && isLoggedIn",
          "group": "c1"
        },
        {
          "command": "openshift.catalog.listComponents",
          "when": "view == openshiftProjectExplorer && viewItem == cluster && isLoggedIn",
          "group": "c2@1"
        },
        {
          "command": "openshift.catalog.listServices",
          "when": "view == openshiftProjectExplorer && viewItem == cluster && isLoggedIn",
          "group": "c2@2"
        },
        {
          "command": "openshift.explorer.logout",
          "when": "view == openshiftProjectExplorer && viewItem == cluster && isLoggedIn",
          "group": "c3"
        },
        {
          "command": "openshift.about",
          "when": "view == openshiftProjectExplorer && viewItem == cluster",
          "group": "c4"
        },
        {
          "command": "openshift.output",
          "when": "view == openshiftProjectExplorer && viewItem == cluster",
          "group": "c5"
        },
        {
          "command": "openshift.project.delete",
          "when": "view == openshiftProjectExplorer && viewItem == project",
          "group": "p3"
        },
        {
          "command": "openshift.service.create",
          "when": "view == openshiftProjectExplorer && viewItem == project",
          "group": "p1@1"
        },
        {
          "command": "openshift.component.create",
          "when": "view == openshiftProjectExplorer && viewItem == project ",
          "group": "p1@0"
        },
        {
          "command": "openshift.component.create",
          "when": "view == openshiftProjectExplorer && viewItem == application ",
          "group": "a1"
        },
        {
          "command": "openshift.app.describe",
          "when": "view == openshiftProjectExplorer && viewItem == application",
          "group": "a2"
        },
        {
          "command": "openshift.app.delete",
          "when": "view == openshiftProjectExplorer && viewItem == application",
          "group": "a3"
        },
        {
          "command": "openshift.url.create",
          "when": "view == openshiftProjectExplorer && viewItem == component",
          "group": "c1@1"
        },
        {
          "command": "openshift.url.create",
          "when": "view == openshiftProjectExplorer && viewItem == componentNotPushed",
          "group": "c1@1"
        },
        {
          "command": "openshift.storage.create",
          "when": "view == openshiftProjectExplorer && viewItem == component",
          "group": "c1@2"
        },
        {
          "command": "openshift.storage.create",
          "when": "view == openshiftProjectExplorer && viewItem == componentNotPushed",
          "group": "c1@2"
        },
        {
          "command": "openshift.component.describe",
          "when": "view == openshiftProjectExplorer && viewItem == component",
          "group": "c2@1"
        },
        {
          "command": "openshift.component.describe",
          "when": "view == openshiftProjectExplorer && viewItem == componentNotPushed",
          "group": "c2@1"
        },
        {
          "command": "openshift.component.describe",
          "when": "view == openshiftProjectExplorer && viewItem == componentNoContext",
          "group": "c2@1"
        },
        {
          "command": "openshift.component.import",
          "when": "view == openshiftProjectExplorer && viewItem == componentNoContext",
          "group": "c2@2"
        },
        {
          "command": "openshift.component.log",
          "when": "view == openshiftProjectExplorer && viewItem == component",
          "group": "c2@2"
        },
        {
          "command": "openshift.component.followLog",
          "when": "view == openshiftProjectExplorer && viewItem == component",
          "group": "c2@3"
        },
        {
          "command": "openshift.component.linkComponent",
          "when": "view == openshiftProjectExplorer && viewItem == component",
          "group": "c3@1"
        },
        {
          "command": "openshift.component.linkService",
          "when": "view == openshiftProjectExplorer && viewItem == component",
          "group": "c3@2"
        },
        {
          "command": "openshift.component.unlink",
          "when": "view == openshiftProjectExplorer && viewItem == component",
          "group": "c3@3"
        },
        {
          "command": "openshift.component.openUrl",
          "when": "view == openshiftProjectExplorer && viewItem == component",
          "group": "c4@1"
        },
        {
          "command": "openshift.component.push",
          "when": "view == openshiftProjectExplorer && viewItem == component",
          "group": "c4@2"
        },
        {
          "command": "openshift.component.push",
          "when": "view == openshiftProjectExplorer && viewItem == componentNotPushed",
          "group": "c4@2"
        },
        {
          "command": "openshift.component.watch",
          "when": "view == openshiftProjectExplorer && viewItem == component",
          "group": "c4@3"
        },
        {
          "command": "openshift.component.undeploy",
          "when": "view == openshiftProjectExplorer && viewItem == component",
          "group": "c4@4"
        },
        {
          "command": "openshift.component.debug",
          "when": "view == openshiftProjectExplorer && viewItem == component",
          "group": "c4@5"
        },
        {
          "command": "openshift.component.delete",
          "when": "view == openshiftProjectExplorer && viewItem == componentNoContext",
          "group": "c5@1"
        },
        {
          "command": "openshift.component.delete",
          "when": "view == openshiftProjectExplorer && viewItem == component",
          "group": "c5@1"
        },
        {
          "command": "openshift.component.delete",
          "when": "view == openshiftProjectExplorer && viewItem == componentNotPushed",
          "group": "c5@1"
        },
        {
          "command": "openshift.service.create",
          "when": "view == openshiftProjectExplorer && viewItem == application",
          "group": "a1"
        },
        {
          "command": "openshift.service.describe",
          "when": "view == openshiftProjectExplorer && viewItem == service",
          "group": "s1"
        },
        {
          "command": "openshift.service.delete",
          "when": "view == openshiftProjectExplorer && viewItem == service",
          "group": "s2"
        },
        {
          "command": "openshift.storage.delete",
          "when": "view == openshiftProjectExplorer && viewItem == storage",
          "group": "s3"
        },
        {
          "command": "openshift.url.describe",
          "when": "view == openshiftProjectExplorer && viewItem == componentRoute",
          "group": "s1"
        },
        {
          "command": "openshift.url.delete",
          "when": "view == openshiftProjectExplorer && viewItem == componentRoute",
          "group": "s3"
        },
        {
          "command": "openshift.url.open",
          "when": "view == openshiftProjectExplorer && viewItem == componentRoute",
          "group": "inline"
        },
        {
          "command": "clusters.openshift.useProject",
          "when": "viewItem =~ /\\.openshift\\.inactiveProject/i"
        },
        {
          "command": "clusters.openshift.project.openConsole",
          "when": "view == extension.vsKubernetesExplorer && viewItem =~ /vsKubernetes\\.resource\\.project*/i"
        },
        {
          "command": "clusters.openshift.route.open",
          "group": "2@0",
          "when": "view == extension.vsKubernetesExplorer && viewItem =~ /vsKubernetes\\.resource\\.route/i"
        },
        {
          "command": "openshift.explorer.login.tokenLogin",
          "when": "view == openshiftProjectExplorer && viewItem == loginRequired"
        },
        {
          "command": "openshift.explorer.login.credentialsLogin",
          "when": "view == openshiftProjectExplorer && viewItem == loginRequired"
        }
      ]
    },
    "configuration": {
      "type": "object",
      "title": "OpenShift Connector",
      "properties": {
        "openshiftConnector.showChannelOnOutput": {
          "title": "Show channel on output",
          "type": "boolean",
          "default": false,
          "description": "Show OpenShift Connector output channel when new text added to output stream."
        },
        "openshiftConnector.outputVerbosityLevel": {
          "title": "Output Verbosity Level",
          "type": "number",
          "default": 0,
          "description": "Output verbosity level (value between 0 and 9) for OpenShift Create, Push and Watch commands in output channel and integrated terminal."
        },
        "openshiftConnector.disableCheckForMigration": {
          "title": "Disable check if migration required",
          "type": "boolean",
          "default": false,
          "description": "Disable check if migration is required for resources created with previous version of the extension and migration request message."
        },
        "openshiftConnector.searchForToolsInPath": {
          "Title": "Search CLI tools in PATH locations before using included binaries",
          "type": "boolean",
          "default": false,
          "description": "Force extension to search for `oc` and `odo` CLI tools in PATH locations before using bundled binaries."
        },
        "openshiftConnector.useWebviewInsteadOfTerminalView": {
          "Title": "Use Webview based editors to show 'Show Log', 'Follow Log' and 'Describe' commands output.",
          "type": "boolean",
          "defaul": false,
          "description": "By default the Terminal View is used to execute OpenShift 'Show Log', 'Follow Log' and 'Describe' commands. Select this option if you want to use Webview based editors for it."
        }
      }
    }
  },
  "extensionDependencies": []
}<|MERGE_RESOLUTION|>--- conflicted
+++ resolved
@@ -41,13 +41,9 @@
     "compile": "npm-run-all compile:*",
     "compile:ext": "tsc -p ./",
     "compile:views": "webpack --mode development --config src/view/webpack.config.js",
-<<<<<<< HEAD
-    "dev:logView": "webpack-dev-server --mode=development",
-    "dev:describeView": "webpack-dev-server --mode=development --config src/view/describe/webpack.config.js",
-=======
     "dev:log-view": "webpack-dev-server --mode development --config src/view/log/webpack.config.js",
     "dev:describe-view": "webpack-dev-server --mode development --config src/view/describe/webpack.config.js",
->>>>>>> 90798369
+    "dev:cluster-view": "webpack-dev-server --mode development --config src/view/cluster/webpack.config.js",
     "watch": "tsc -watch -p ./",
     "clean": "shx rm -rf out/build out/coverage out/src out/test out/tools out/test-resources out/logViewer",
     "lint": "eslint . --ext .ts --quiet",
