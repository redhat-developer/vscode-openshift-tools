--- conflicted
+++ resolved
@@ -49,7 +49,6 @@
 	"scripts": {
 		"verify": "node ./out/build/verify-tools.js",
 		"vscode:prepublish": "npm run build",
-<<<<<<< HEAD
 		"compile": "npm-run-all compile:*",
 		"compile:ext": "tsc -p ./",
 		"compile:views": "webpack --mode production --config src/webview/webpack.config.js",
@@ -73,12 +72,6 @@
 		"dev:run:survey-view": "webpack-dev-server --port 9222 --mode development --config src/webview/survey/webpack.config.js",
 		"dev:run:create-service-view": "webpack-dev-server --mode development --config src/webview/create-service/webpack.config.js",
 		"watch": "tsc -watch -p ./",
-=======
-		"compile": "run-p compile:*",
-		"compile:ext": "tsc -b ./",
-		"compile:checkWebviews": "tsc -p ./src/webview -noEmit",
-		"compile:webviews": "node ./build/esbuild.mjs",
->>>>>>> 0f8a84df
 		"clean": "shx rm -rf out/build out/coverage out/src out/test out/tools out/test-resources out/*Viewer",
 		"lint": "eslint . --ext .ts --quiet",
 		"lint-fix": "eslint . --ext .ts --fix",
