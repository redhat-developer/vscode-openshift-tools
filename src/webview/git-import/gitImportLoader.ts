--- conflicted
+++ resolved
@@ -12,10 +12,6 @@
 import { ComponentTypesView } from '../../registriesView';
 import { ComponentTypeDescription } from '../../odo/componentType';
 import { Response } from '../../git-import/types';
-<<<<<<< HEAD
-=======
-import { Uri } from 'vscode';
->>>>>>> 6915b474
 import { Component } from '../../openshift/component';
 import OpenShiftItem from '../../openshift/openshiftItem';
 import { selectWorkspaceFolder } from '../../util/workspace';
@@ -41,7 +37,6 @@
 export class Command {
     @vsCommand('openshift.component.importFromGit')
     static async createComponent(event: any) {
-<<<<<<< HEAD
         let alreadyExist: boolean;
         let workspacePath: vscode.Uri, appendedUri: vscode.Uri;
         let workspaceFolder: vscode.WorkspaceFolder;
@@ -66,20 +61,12 @@
         panel.webview.postMessage({
             action: 'cloneStarted'
         });
-        await clone(event, appendedUri.fsPath);
-=======
-        const workspacePath = await selectWorkspaceFolder();
-        appendedUri = Uri.joinPath(workspacePath, event.projectName);
-        panel?.webview.postMessage({
-            action: 'cloneStarted'
-        });
         const cloneProcess: CloneProcess = await clone(event.gitURL, appendedUri.fsPath);
         if (!cloneProcess.status && cloneProcess.error) {
             showError(event, appendedUri.fsPath, cloneProcess.error);
             return null;
         }
         //workspace.updateWorkspaceFolders(workspace.workspaceFolders ? workspace.workspaceFolders.length : 0, null, { uri: appendedUri });
->>>>>>> 6915b474
         if (!event.isDevFile) {
             panel.webview.postMessage({
                 action: 'start_create_component'
@@ -304,13 +291,8 @@
     const gitExtension = vscode.extensions.getExtension('vscode.git').exports;
     const git = gitExtension.getAPI(1).git.path;
     // run 'git clone url location' as external process and return location
-<<<<<<< HEAD
-    return new Promise((resolve, _reject) => cp.exec(`${git} clone ${event.gitURL} ${location}`, (error: cp.ExecException) => error ?
-        showError(event) : resolve(true)));
-=======
     return new Promise((resolve, reject) => (childProcess = cp.exec(`${git} clone ${url} ${location}`, (error: cp.ExecException) => error ?
         reject({ status: false, error: error.message }) : resolve({ status: true, error: undefined }))));
->>>>>>> 6915b474
 }
 
 function validateComponentName(event: any) {
@@ -342,14 +324,6 @@
     });
 }
 
-<<<<<<< HEAD
-function showError(event: any): void {
-    panel.webview.postMessage({
-        action: event.action,
-        status: false
-    });
-    vscode.window.showErrorMessage('An error occurred while cloning the repository. Please click \'Analyze\' button and try again');
-=======
 function showError(event: any, location: string, message: string): void {
     panel?.webview.postMessage({
         action: event.action,
@@ -362,14 +336,12 @@
             vscode.window.showErrorMessage('Error occurred while cloning the repository. Please try again.');
         }
     }
->>>>>>> 6915b474
 }
 
 function isGitURL(host: string): boolean {
     return ['github.com', 'bitbucket.org', 'gitlab.com'].includes(host);
 }
 
-<<<<<<< HEAD
 async function existingComponent(uri: vscode.Uri): Promise<boolean> {
     let worksapceFolder = vscode.workspace.getWorkspaceFolder(uri);
     if (worksapceFolder?.uri) {
@@ -402,7 +374,6 @@
     const results = await Promise.all(descriptions);
     return results.filter((compFolder) => !!compFolder.component);
 }
-=======
 function deleteDirectory(dir: string) {
     return new Promise<void>(function (_resolve, reject) {
         fs.rmdir(dir, { recursive: true }, err => {
@@ -411,5 +382,4 @@
             }
         })
     });
-};
->>>>>>> 6915b474
+};