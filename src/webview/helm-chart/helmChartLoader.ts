--- conflicted
+++ resolved
@@ -168,52 +168,28 @@
         await HelmChartLoader.loadView('Helm Charts');
     }
 
-<<<<<<< HEAD
     public static async getHelmCharts(): Promise<void> {
-        //if (helmCharts.length === 0) {
-            const cliData = await Helm.getHelmRepos();
-            if (!cliData.error && !cliData.stderr) {
-                const helmRepos = JSON.parse(cliData.stdout) as HelmRepo[];
-                void panel?.webview.postMessage(
-                    {
-                        action: 'getHelmRepos',
-                        data: {
-                            helmRepos
-                        }
+        const cliData = await Helm.getHelmRepos();
+        if (!cliData.error && !cliData.stderr) {
+            const helmRepos = JSON.parse(cliData.stdout) as HelmRepo[];
+            void panel?.webview.postMessage(
+                {
+                    action: 'getHelmRepos',
+                    data: {
+                        helmRepos
                     }
-                );
-                helmRepos.forEach((helmRepo: HelmRepo) => {
-                    let url = helmRepo.url;
-                    url = url.endsWith('/') ? url : url.concat('/');
-                    url = url.concat('index.yaml');
-                    void HelmChartLoader.fetchURL(helmRepo, url);
-                });
-            }
-        //}
-=======
-async function getHelmCharts(): Promise<void> {
-    helmCharts.length = 0;
-    const cliData = await Helm.getHelmRepos();
-    if (!cliData.error && !cliData.stderr) {
-        const helmRepos = JSON.parse(cliData.stdout) as HelmRepo[];
-        void panel?.webview.postMessage(
-            {
-                action: 'getHelmRepos',
-                data: {
-                    helmRepos
-                }
-            }
-        );
-        helmRepos.forEach((helmRepo: HelmRepo) => {
-            let url = helmRepo.url;
-            url = url.endsWith('/') ? url : url.concat('/');
-            url = url.concat('index.yaml');
-            void fetchURL(helmRepo, url);
-        });
->>>>>>> 2a4f594e
-    }
-
-    static async fetchURL(repo: HelmRepo, url: string) {
+                }
+            );
+            helmRepos.forEach((helmRepo: HelmRepo) => {
+                let url = helmRepo.url;
+                url = url.endsWith('/') ? url : url.concat('/');
+                url = url.concat('index.yaml');
+                void HelmChartLoader.fetchURL(helmRepo, url);
+            });
+        }
+    }
+
+    private static async fetchURL(repo: HelmRepo, url: string) {
         const signupResponse = await fetch(url, {
             method: 'GET'
         });
