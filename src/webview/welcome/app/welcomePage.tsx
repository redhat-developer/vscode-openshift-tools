--- conflicted
+++ resolved
@@ -224,11 +224,7 @@
                 <img className='image__logo' src={require('../../../../images/title/logo.svg').default} />
                 <div className='header__title'>
                     <div className='setting__input setting__input--big' style={{ paddingBottom: '0px', borderBottom: '0px', marginBottom: '0px' }}>
-<<<<<<< HEAD
-                        <label style={{ display: 'flex', flexDirection: 'row', textAlign: 'center' }}><Typography variant='h1' className='highlight'>OpenShift</Typography><Typography variant='h1' style={{ paddingLeft: '1rem' }} className='foreGroundColor'>Connector</Typography></label>
-=======
                         <label style={{ display: 'flex', flexDirection: 'row', textAlign: 'center' }}><Typography variant='h1' className='highlight'>OpenShift</Typography><Typography variant='h1' style={{ paddingLeft: '1rem' }} className='foreGroundColor'>Toolkit</Typography></label>
->>>>>>> 1058ede2
                     </div>
                 </div>
             </header>
@@ -245,11 +241,7 @@
                                     <label style={{ display: 'flex', flexDirection: 'row' }}>
                                         <Typography variant='h2' className='foreGroundColor'>Welcome to</Typography>
                                         <Typography variant='h2' style={{ paddingLeft: '1rem' }} className='highlight'>OpenShift</Typography>
-<<<<<<< HEAD
-                                        <Typography variant='h2' style={{ paddingLeft: '1rem' }} className='foreGroundColor'>Connector</Typography>
-=======
                                         <Typography variant='h2' style={{ paddingLeft: '1rem' }} className='foreGroundColor'>Toolkit</Typography>
->>>>>>> 1058ede2
                                     </label>
                                 </div>
                                 <div className='section__whatsnew foreGroundColor'>
