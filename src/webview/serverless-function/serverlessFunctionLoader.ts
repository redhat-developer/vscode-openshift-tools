/*-----------------------------------------------------------------------------------------------
 *  Copyright (c) Red Hat, Inc. All rights reserved.
 *  Licensed under the MIT License. See LICENSE file in the project root for license information.
 *-----------------------------------------------------------------------------------------------*/
import { ChildProcess } from 'child_process';
import * as path from 'path';
import * as vscode from 'vscode';
import { CliExitData } from '../../cli';
import { BuildAndDeploy } from '../../serverlessFunction/build-run-deploy';
import { serverlessInstance } from '../../serverlessFunction/functionImpl';
import { ExtensionID } from '../../util/constants';
import { Progress } from '../../util/progress';
import { selectWorkspaceFolder, selectWorkspaceFolders } from '../../util/workspace';
import { loadWebviewHtml } from '../common-ext/utils';
import { validateName } from '../common/utils';
<<<<<<< HEAD
=======

let panel: vscode.WebviewPanel
>>>>>>> baa17ad0

export interface ServiceBindingFormResponse {
    selectedService: string;
    bindingName: string;
}

async function gitImportMessageListener(panel: vscode.WebviewPanel, event: any): Promise<any> {
    let response: CliExitData;
    const eventName = event.action;
    const functionName = event.name;
    const functionPath: vscode.Uri = event.folderPath ? vscode.Uri.from(event.folderPath) : undefined;
    switch (eventName) {
        case 'validateName':
            const flag = validateName(functionName);
            const defaultImages = !flag ? BuildAndDeploy.getInstance().getDefaultImages(functionName) : [];
            panel?.webview.postMessage({
                action: eventName,
                error: !flag ? false : true,
                helpText: !flag ? '' : flag,
                name: functionName,
                images: defaultImages
            });
            break;
        case 'selectFolder':
            const workspaceFolderItems = event.noWSFolder ? await selectWorkspaceFolder(true, 'Select Function Folder', functionName) : selectWorkspaceFolders();
            panel?.webview.postMessage({
                action: eventName,
                wsFolderItems: event.noWSFolder ? [workspaceFolderItems] : workspaceFolderItems
            });
            break;
        case 'createFunction':
            const selctedFolder: vscode.Uri = vscode.Uri.file(path.join(functionPath.fsPath, functionName));
            await Progress.execFunctionWithProgress(
                `Creating function '${functionName}'`,
                async () => {
                    response = await serverlessInstance().createFunction(event.language, event.template, selctedFolder.fsPath, event.selectedImage);
                });
            if (response && response.error) {
                void vscode.window.showErrorMessage(`Error while creating the function ${functionName}`);
            } else {
                const addedWSPath = vscode.Uri.from(selctedFolder);
                const wsFolder = vscode.workspace.getWorkspaceFolder(addedWSPath);
                if (!wsFolder) {
                    void vscode.window.showInformationMessage('The Created function was added into workspace');
                    vscode.workspace.updateWorkspaceFolders(vscode.workspace.workspaceFolders ? vscode.workspace.workspaceFolders.length : 0, null, { uri: addedWSPath });
                }
                panel.dispose();
                await vscode.commands.executeCommand('openshift.Serverless.refresh');
            }
            break;
        default:
            break;
    }
}

export default class ServerlessFunctionViewLoader {

    public static  invokePanelMap: Map<string, vscode.WebviewPanel> = new Map<string, vscode.WebviewPanel>();

    private static get extensionPath(): string {
        return vscode.extensions.getExtension(ExtensionID).extensionPath;
    }

    /**
     * Returns a webview panel with the "Add Service Binding" UI,
     * or if there is an existing view for the given contextPath, focuses that view and returns null.
     *
     * @param contextPath the path to the component that's being binded to a service
     * @param availableServices the list of all bindable services on the cluster
     * @param listenerFactory the listener function to receive and process messages from the webview
     * @return the webview as a promise
     */
    static async loadView(
        title: string,
        invoke = false
    ): Promise<vscode.WebviewPanel | null> {
        if (ServerlessFunctionViewLoader.invokePanelMap.has(title)) {
            const panel = ServerlessFunctionViewLoader.invokePanelMap.get(title);
            panel.reveal(vscode.ViewColumn.One);
            return null;
        } else {
            if (invoke) {
                const panel = await this.createView(title);
                ServerlessFunctionViewLoader.invokePanelMap.set(title, panel);
                void panel.webview.postMessage({
                    action: 'invoke'
                });
                return panel;
            } else if (!invoke) {
                return await this.createView(title);
            }
        }
    }

    private static async createView(
        title: string
    ): Promise<vscode.WebviewPanel> {

        const localResourceRoot = vscode.Uri.file(
            path.join(ServerlessFunctionViewLoader.extensionPath, 'out', 'serverlessFunctionViewer'),
        );

        let panel: vscode.WebviewPanel = vscode.window.createWebviewPanel(
            'serverlessFunctionView',
            title,
            vscode.ViewColumn.One,
            {
                enableScripts: true,
                localResourceRoots: [localResourceRoot],
                retainContextWhenHidden: true,
            },
        );

        panel.iconPath = vscode.Uri.file(
            path.join(ServerlessFunctionViewLoader.extensionPath, 'images/context/cluster-node.png'),
        );
        panel.webview.html = await loadWebviewHtml(
            'serverlessFunctionViewer',
            panel,
        );
        panel.webview.onDidReceiveMessage((e) => gitImportMessageListener(panel, e));

        panel.onDidDispose(() => {
            if (ServerlessFunctionViewLoader.invokePanelMap.has(title)) {
                ServerlessFunctionViewLoader.invokePanelMap.delete(title);
            }
            panel = undefined;
        });

        return Promise.resolve(panel);
    }
}
<|MERGE_RESOLUTION|>--- conflicted
+++ resolved
@@ -2,7 +2,6 @@
  *  Copyright (c) Red Hat, Inc. All rights reserved.
  *  Licensed under the MIT License. See LICENSE file in the project root for license information.
  *-----------------------------------------------------------------------------------------------*/
-import { ChildProcess } from 'child_process';
 import * as path from 'path';
 import * as vscode from 'vscode';
 import { CliExitData } from '../../cli';
@@ -13,11 +12,6 @@
 import { selectWorkspaceFolder, selectWorkspaceFolders } from '../../util/workspace';
 import { loadWebviewHtml } from '../common-ext/utils';
 import { validateName } from '../common/utils';
-<<<<<<< HEAD
-=======
-
-let panel: vscode.WebviewPanel
->>>>>>> baa17ad0
 
 export interface ServiceBindingFormResponse {
     selectedService: string;
