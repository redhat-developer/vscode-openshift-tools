/*-----------------------------------------------------------------------------------------------
 *  Copyright (c) Red Hat, Inc. All rights reserved.
 *  Licensed under the MIT License. See LICENSE file in the project root for license information.
 *-----------------------------------------------------------------------------------------------*/

import * as React from 'react';
import { makeStyles, Theme, createStyles } from '@material-ui/core/styles';
import Autocomplete from '@material-ui/lab/Autocomplete';
import { InsertDriveFile, GetApp, VpnKey, ChevronRight } from '@material-ui/icons';
import StopIcon from '@material-ui/icons/Stop';
import {
  Avatar,
  Button,
  Divider,
  LinearProgress,
  List,
  ListItem,
  ListItemAvatar,
  ListItemText,
  Paper,
  Stepper,
  Step,
  StepLabel,
  StepContent,
  TextField,
  Tooltip,
  Typography } from '@material-ui/core';

const useStyles = makeStyles((theme: Theme) =>
  createStyles({
    root: {
      textAlign: 'left',
      '& .MuiTextField-root': {
        margin: theme.spacing(1),
        width: '25ch',
      },
      '& .MuiStepContent-root': {
        paddingLeft: theme.spacing(5)
      },
      '& .MuiStepper-root': {
        marginLeft: theme.spacing(4)
      },
      '& .MuiButton-root': {
        textTransform: 'none'
      },
      '& .MuiStepIcon-root.MuiStepIcon-active': {
        color: '#BE0000'
      },
      '& .MuiStepIcon-root.MuiStepIcon-completed': {
        color: '#BE0000'
      },
      '& .MuiButton-containedPrimary': {
        backgroundColor: '#BE0000'
      },
      '& .MuiStepLabel-iconContainer': {
        paddingRight: theme.spacing(2)
      }
    },
    button: {
      marginTop: theme.spacing(1),
      marginRight: theme.spacing(1)
    },
    actionsContainer: {
      marginBottom: theme.spacing(2),
      marginTop: theme.spacing(2)
    },
    resetContainer: {
      padding: theme.spacing(3),
    },
    formControl: {
      margin: theme.spacing(1),
      minWidth: 120,
      width: '40%'
    },
    uploadLabel: {
      marginTop: theme.spacing(2)
    },
    pullSecretField: {
      marginTop: '20px',
      width: '100%'
    }
  })
);
declare global {
  interface Window {
      acquireVsCodeApi(): any;
  }
}

const vscode = window.acquireVsCodeApi();

const crcVersions = [
  { crcVersion: "1.0.0", openshiftVersion: "4.2.0"},
  { crcVersion: "1.1.0", openshiftVersion: "4.2.2"},
  { crcVersion: "1.2.0", openshiftVersion: "4.2.8"},
  { crcVersion: "1.3.0", openshiftVersion: "4.2.10"},
  { crcVersion: "1.4.0", openshiftVersion: "4.2.13"},
  { crcVersion: "1.5.0", openshiftVersion: "4.2.14"},
  { crcVersion: "1.6.0", openshiftVersion: "4.3.0"},
  { crcVersion: "1.7.0", openshiftVersion: "4.3.1"},
  { crcVersion: "1.8.0", openshiftVersion: "4.3.8"},
  { crcVersion: "1.9.0", openshiftVersion: "4.3.10"},
  { crcVersion: "latest", openshiftVersion: "4.4.3"}
];

// eslint-disable-next-line @typescript-eslint/explicit-function-return-type
function getSteps() {
  return ['Select OpenShift Version', 'CRC Binary Path/Download', 'File path of image pull secret', 'Select optional configurations', 'Start the cluster'];
}

// eslint-disable-next-line @typescript-eslint/explicit-function-return-type
export default function addClusterView() {
  const classes = useStyles();
  const [fileName, setBinaryPath] = React.useState('');
  const [pullSecretPath, setSecret] = React.useState('');
  const [cpuSize, setCpuSize] = React.useState(4);
  const [memory, setMemory] = React.useState(8192);
  const [versionLabel, setVersionLabel] = React.useState('latest');
  const [crcOut, setOut] = React.useState('');
  const [crcProgress, setProgress] = React.useState(false);
  const [crcBundle, setCrcBundle] = React.useState('');
  const [activeStep, setActiveStep] = React.useState(0);
  const steps = getSteps();

  const messageListener = (event) => {
    if (event?.data?.action){
      const message = event.data;
        switch (message.action) {
          case 'crcoutput' :
            setOut(message.data);
            break;
          case 'crcstatus' :
            if(message.data === 0) setProgress(true);
            break;
          default:
            break;
        }
      }
    }

<<<<<<< HEAD
  window.addEventListener('message', messageListener);  
=======
  window.addEventListener('message', messageListener);

  const platform = (window as any).platform === 'darwin' ? 'macos' : (window as any).platform;
  const CrcDownloadUrl = `http://mirror.openshift.com/pub/openshift-v4/clients/crc/${versionLabel}/crc-${platform}-amd64.tar.xz`;
  
>>>>>>> 83529434
  const handleUploadPath = (event) => {
    setBinaryPath(event.target.files[0].path);
    setCrcBundle('');
  }

  const handleUploadPullSecret = (event) => {
    setSecret(event.target.files[0].path);
  }

  const handleCpuSize = (event) => {
    setCpuSize(event.target.value);
  }

  const handleMemory = (event) => {
    setMemory(event.target.value);
  }

  const handleNext = () => {
    if (activeStep === steps.length - 1) {
      const crcStartCommand = `${fileName} start -p ${pullSecretPath} -c ${cpuSize} -m ${memory}`;
      vscode.postMessage({action: 'run', data: crcStartCommand});
    }
    setActiveStep((prevActiveStep) => prevActiveStep + 1);
  };

  const handleBack = () => {
    setActiveStep((prevActiveStep) => prevActiveStep - 1);
  };

  const handleDisabled = () => {
    if (activeStep === 1 && fileName === '') return true;
    if (activeStep === 2 && pullSecretPath === '') return true;
  };

  const handleStopProcess = () => {
    vscode.postMessage({action: 'stop', data: ''});
  }

  const handleReset = () => {
    setActiveStep(0);
    setVersionLabel('latest');
    setBinaryPath('');
    setSecret('');
    setCpuSize(4);
    setMemory(8192);
  };

  const fetchDownloadBinary = () => {
    return `http://mirror.openshift.com/pub/openshift-v4/clients/crc/${versionLabel}/${crcBundle}`;
  }

  const getStepContent = (step: number) => {
    switch (step) {
        case 0:
          const options = crcVersions.map((option) => {
            const majorVersion = option.openshiftVersion;
            return {
              majorVersion: majorVersion.substring(0, majorVersion.lastIndexOf('.')),
              ...option,
            };
          });          
          return (
            <Autocomplete
              id="grouped-demo"
              options={options.sort((a, b) => b.majorVersion.localeCompare(a.majorVersion))}
              groupBy={(option) => `OpenShift: ${option.majorVersion}`}
              getOptionLabel={(option) => option.crcVersion}
              style={{ width: 300 }}
              onInputChange={(_, val) => {
                setVersionLabel(val);
              }}
              renderInput={(params) => <TextField {...params} label="CRC Version" variant="outlined" />}
            />
          );
        case 1:
          return (
            <div>
              <Typography>Download and extract the CodeReady Containers archive for your operating system and provide the binary path.</Typography>
              <List className={classes.uploadLabel}>
                <ListItem>
                  <ListItemAvatar>
                    <Avatar>
                      <GetApp />
                    </Avatar>
                  </ListItemAvatar>
                  <ListItemText
                    primary="Download"
                    secondary={<span>This will download the crc {versionLabel} bundle - {crcBundle}</span>}/>
                    <a href={fetchDownloadBinary()} style={{ textDecoration: 'none'}}>
                      <Button
                        variant="contained"
                        color="default"
                        component="span"
                        className={classes.button}
                        startIcon={<GetApp />}
                      >
                        Download
                      </Button>
                    </a>
                </ListItem>
                <Divider variant="inset" component="li" />
                <ListItem>
                  <ListItemAvatar>
                    <Avatar>
                      <InsertDriveFile />
                    </Avatar>
                  </ListItemAvatar>
                  <ListItemText
                    primary={<span>Binary Location<sup style={{color: '#BE0000'}}>*</sup></span>}
                    secondary="Provide the crc binary location" />
                  <div>
                    <input
                    style={{ display: "none" }}
                    id="contained-button-file"
                    multiple
                    type="file"
                    onChange={handleUploadPath}
                    />
                    <label htmlFor="contained-button-file">
                      <Tooltip title="This is a required field" placement="left">
                        <Button variant="contained" component="span" className={classes.button}>
                        Select Path
                        </Button>
                      </Tooltip>
                    </label>
                  </div>
                </ListItem>
                <Divider variant="inset" component="li" />
                {fileName && (
                    <TextField
                      id="outlined-location"
                      label="Binary Location"
                      style={{ marginTop: '20px', width: '100%'}}
                      fullWidth
                      defaultValue={fileName}
                      InputProps={{
                        readOnly: true,
                      }}
                      variant="outlined"
                      size="small"
                    />
                  )}
            </List>
          </div>)
        case 2:
          return (
            <List>
              <ListItem>
                <ListItemAvatar>
                  <Avatar>
                    <VpnKey />
                  </Avatar>
                </ListItemAvatar>
              <ListItemText
                primary={<span>Provide the pull secret.<sup style={{color: '#BE0000'}}>*</sup></span>}
                secondary={<span>Download pull secret file from <a href="https://cloud.redhat.com/openshift/install/crc/installer-provisioned">here</a> and upload it.</span>} />
              <div className={classes.uploadLabel}>
                <input
                accept="text/*"
                style={{ display: "none" }}
                id="contained-button-file"
                multiple
                type="file"
                onChange={handleUploadPullSecret}
                />
                <label htmlFor="contained-button-file">
                  <Tooltip title="This is a required field" placement="left">
                    <Button variant="contained" component="span">
                    Select Pull Secret file
                    </Button>
                  </Tooltip>
                </label>
              </div>
            </ListItem>
            {pullSecretPath && (
              <TextField
                id="outlined-location"
                label="Pull Secret Location"
                className={classes.pullSecretField}
                fullWidth
                defaultValue={pullSecretPath}
                InputProps={{
                  readOnly: true,
                }}
                variant="outlined"
                size="small"
              />
            )}
          </List>)
        case 3:
          return (
            <div>
              <TextField
                id="outlined-number"
                label="CPU cores"
                type="number"
                variant="outlined"
                size="small"
                onChange={handleCpuSize}
                value={cpuSize}
                InputProps={{ inputProps: { min: 4 } }}
              />
              <TextField
                id="outlined-number"
                label="Memory to allocate"
                type="number"
                variant="outlined"
                size="small"
                onChange={handleMemory}
                value={memory}
                InputProps={{ inputProps: { min: 8192 } }}
                helperText="Value in MiB"
              />
            </div>)
        case 4:
          return (
            <Typography>
              Start the cluster. This will also set up local virtualization and networking infrastructure for the OpenShift cluster.
            </Typography>)
        default:
          return 'Unknown step';
    }
  }

  return (
    <div className={classes.root}>
      <Paper elevation={3}>
      <Stepper activeStep={activeStep} orientation="vertical">
        {steps.map((label, index) => (
          <Step key={label}>
            <StepLabel>{label}</StepLabel>
            <StepContent>
              {getStepContent(index)}
              <div className={classes.actionsContainer}>
                <div>
                  <Button
                    disabled={activeStep === 0}
                    onClick={handleBack}
                    className={classes.button}
                  >
                    Back
                  </Button>
                  <Button
                    variant="contained"
                    color="primary"
                    onClick={handleNext}
                    className={classes.button}
                    disabled={handleDisabled()}
                  >
                    {activeStep === steps.length - 1 ? 'Start Cluster' : 'Next'}
                  </Button>
                </div>
              </div>
            </StepContent>
          </Step>
        ))}
      </Stepper>
      </Paper>
      {activeStep === steps.length && (
        <div>
          <Paper square elevation={3} className={classes.resetContainer}>
            {!crcProgress &&
              (<div>
                <LinearProgress />
                <Typography style={{ paddingTop: '10px' }}>
                  Setting Up the OpenShift Instance
                </Typography>
                <List dense={true}>
                  <ListItem>
                    <ListItemText
                      primary="Setting Up the OpenShift Instance"
                    />
                    <Button
                      variant="contained"
                      color="default"
                      component="span"
                      className={classes.button}
                      onClick={handleStopProcess}
                      startIcon={<StopIcon />}
                    >
                      Stop Process
                    </Button>
                  </ListItem>
                </List>
              </div>)}
              {crcProgress && (
                <span>
                  <Typography style={{ paddingTop: '10px'}}>
                    OpenShift Instance is up. 
                  </Typography>
                  <a href='https://console-openshift-console.apps-crc.testing' style={{ textDecoration: 'none'}}>
                    <Button
                      variant="contained"
                      color="default"
                      component="span"
                      className={classes.button}
                    >
                      Open OpenShift Console
                    </Button>
                  </a>
                </span>)}
              {!crcProgress && crcOut &&
                (<List style={{ paddingTop: '5px' }}>
                  <ListItem>
                    <ListItemAvatar>
                      <Avatar>
                        <ChevronRight />
                      </Avatar>
                    </ListItemAvatar>
                    <ListItemText primary={crcOut} />
                  </ListItem>
                </List>)}
              <Button onClick={handleReset} className={classes.button}>
              Reset
            </Button>
          </Paper>
        </div>
      )}
    </div>
  );
}<|MERGE_RESOLUTION|>--- conflicted
+++ resolved
@@ -74,10 +74,6 @@
     },
     uploadLabel: {
       marginTop: theme.spacing(2)
-    },
-    pullSecretField: {
-      marginTop: '20px',
-      width: '100%'
     }
   })
 );
@@ -100,7 +96,7 @@
   { crcVersion: "1.7.0", openshiftVersion: "4.3.1"},
   { crcVersion: "1.8.0", openshiftVersion: "4.3.8"},
   { crcVersion: "1.9.0", openshiftVersion: "4.3.10"},
-  { crcVersion: "latest", openshiftVersion: "4.4.3"}
+  { crcVersion: "1.10.0", openshiftVersion: "4.4.3"}
 ];
 
 // eslint-disable-next-line @typescript-eslint/explicit-function-return-type
@@ -115,10 +111,9 @@
   const [pullSecretPath, setSecret] = React.useState('');
   const [cpuSize, setCpuSize] = React.useState(4);
   const [memory, setMemory] = React.useState(8192);
-  const [versionLabel, setVersionLabel] = React.useState('latest');
+  const [versionLabel, setVersionLabel] = React.useState('1.10.0');
   const [crcOut, setOut] = React.useState('');
   const [crcProgress, setProgress] = React.useState(false);
-  const [crcBundle, setCrcBundle] = React.useState('');
   const [activeStep, setActiveStep] = React.useState(0);
   const steps = getSteps();
 
@@ -138,18 +133,12 @@
       }
     }
 
-<<<<<<< HEAD
-  window.addEventListener('message', messageListener);  
-=======
   window.addEventListener('message', messageListener);
 
-  const platform = (window as any).platform === 'darwin' ? 'macos' : (window as any).platform;
-  const CrcDownloadUrl = `http://mirror.openshift.com/pub/openshift-v4/clients/crc/${versionLabel}/crc-${platform}-amd64.tar.xz`;
-  
->>>>>>> 83529434
+  // const platform = (window as any).platform === 'darwin' ? 'macos' : (window as any).platform;
+
   const handleUploadPath = (event) => {
     setBinaryPath(event.target.files[0].path);
-    setCrcBundle('');
   }
 
   const handleUploadPullSecret = (event) => {
@@ -195,6 +184,11 @@
   };
 
   const fetchDownloadBinary = () => {
+    const platform = (window as any).platform;
+    let crcBundle = '';
+    if (platform === 'darwin') crcBundle = `crc-macos-amd64.tar.xz`;
+    if (platform === 'win32') crcBundle = `crc-windows-amd64.zip`;
+    if (platform === 'linux') crcBundle = `crc-linux-amd64.tar.xz`;
     return `http://mirror.openshift.com/pub/openshift-v4/clients/crc/${versionLabel}/${crcBundle}`;
   }
 
@@ -218,6 +212,16 @@
               onInputChange={(_, val) => {
                 setVersionLabel(val);
               }}
+              renderOption={(option) => {
+                return (
+                  <React.Fragment>
+                    {option.crcVersion}
+                    <Typography  style={{ color: '#EE0000', marginLeft: 6, fontSize: 10 }}>
+                      {option.crcVersion === '1.10.0' ? 'latest': ''}
+                    </Typography>
+                  </React.Fragment>
+                );
+              }}
               renderInput={(params) => <TextField {...params} label="CRC Version" variant="outlined" />}
             />
           );
@@ -234,7 +238,7 @@
                   </ListItemAvatar>
                   <ListItemText
                     primary="Download"
-                    secondary={<span>This will download the crc {versionLabel} bundle - {crcBundle}</span>}/>
+                    secondary={<span>This will download the crc {versionLabel} bundle.</span>}/>
                     <a href={fetchDownloadBinary()} style={{ textDecoration: 'none'}}>
                       <Button
                         variant="contained"
@@ -261,7 +265,6 @@
                     <input
                     style={{ display: "none" }}
                     id="contained-button-file"
-                    multiple
                     type="file"
                     onChange={handleUploadPath}
                     />
@@ -305,7 +308,6 @@
                 secondary={<span>Download pull secret file from <a href="https://cloud.redhat.com/openshift/install/crc/installer-provisioned">here</a> and upload it.</span>} />
               <div className={classes.uploadLabel}>
                 <input
-                accept="text/*"
                 style={{ display: "none" }}
                 id="contained-button-file"
                 multiple
@@ -325,7 +327,7 @@
               <TextField
                 id="outlined-location"
                 label="Pull Secret Location"
-                className={classes.pullSecretField}
+                style={{ marginTop: '20px', width: '100%'}}
                 fullWidth
                 defaultValue={pullSecretPath}
                 InputProps={{
