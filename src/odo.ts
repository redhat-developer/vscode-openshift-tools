import * as cliInstance from './cli';
import { TreeItem, ProviderResult, TreeItemCollapsibleState, OutputChannel, window, Terminal, Uri, commands } from 'vscode';
import * as windowUtils from './windowUtils';
import { CliExitData } from './cli';
import * as path from 'path';
import jsYaml = require('js-yaml');
import { Platform } from './platform';
import * as fs from 'fs';

export interface OpenShiftObject {
    getTreeItem(): TreeItem;
    getChildren(): ProviderResult<OpenShiftObject[]>;
    getParent(): OpenShiftObject;
    getName(): string;
}
export interface OpenShiftApplication extends OpenShiftObject {
}

export interface OpenShiftComponent extends OpenShiftObject {
    readonly url: string;
}

class OpenShiftObjectImpl implements OpenShiftObject {
    constructor(private parent: OpenShiftObject, public readonly name, private readonly context, private readonly odo: Odo, private readonly expandable: TreeItemCollapsibleState = TreeItemCollapsibleState.Collapsed) {
    }

    getName(): string {
        return this.name;
    }

    getTreeItem(): TreeItem {
		const item = new TreeItem(this.name, this.expandable);
		const contextType = {
			cluster: ()=> {
				item.iconPath = Uri.file(path.join(__dirname, "../../images/cluster.png"));
			},
			project: ()=> {
				item.iconPath = Uri.file(path.join(__dirname, "../../images/project.png"));
				item.tooltip = `Project: ${this.name}`;
			},
			application: ()=> {
				item.iconPath = Uri.file(path.join(__dirname, "../../images/application.png"));
				item.tooltip = `Application: ${this.name}`;
			},
			component: ()=> {
				item.iconPath = Uri.file(path.join(__dirname, "../../images/component.png"));
				item.tooltip = `Component: ${this.name}`;
			},
			service: ()=> {
				item.iconPath = Uri.file(path.join(__dirname, "../../images/service.png"));
				item.tooltip = `Service: ${this.name}`;
			},
			storage: ()=> {
				item.iconPath = Uri.file(path.join(__dirname, "../../images/storage.png"));
				item.tooltip = `Storage: ${this.name}`;
			},
			loginError: ()=> {
				item.tooltip = 'Log in to cluster';
				item.iconPath = '';
			}
		};
		(contextType[this.context])();
		item.contextValue = this.context;
        return item;
    }

    getChildren(): ProviderResult<OpenShiftObject[]> {
        if (this.context === 'project') {
            return this.odo.getApplications(this);
        } else if (this.context === 'application') {
            return this.odo.getApplicationChildren(this);
        } else if (this.context === 'component') {
            return this.odo.getStorageNames(this);
        } if (this.context === 'cluster') {
            return this.odo.getProjects();
        } else {
            return [];
        }
    }

    getParent(): OpenShiftObject {
        return this.parent;
    }
}

export interface Odo {
    getClusters(): Promise<OpenShiftObject[]>;
    getProjects(): Promise<OpenShiftObject[]>;
    getApplications(project: OpenShiftObject): Promise<OpenShiftObject[]>;
    getComponents(application: OpenShiftObject): Promise<OpenShiftObject[]>;
    executeInTerminal(command: string, cwd: string);
    getComponentTypes(): Promise<string[]>;
    getStorageNames(component: OpenShiftObject): Promise<OpenShiftObject[]>;
    getComponentTypeVersions(componentName: string): Promise<string[]>;
    getServiceTemplates(): Promise<string[]>;
    getServices(application: OpenShiftObject): Promise<OpenShiftObject[]>;
    getApplicationChildren(application: OpenShiftObjectImpl): Promise<OpenShiftObject[]>;
    execute(command: string, cwd?: string): Promise<CliExitData>;
    requireLogin(): Promise<boolean>;
}

export function create(cli: cliInstance.ICli): Odo {
    return new OdoImpl(cli);
}

class OdoImpl implements Odo {

    constructor(private readonly cli: cliInstance.ICli ) {
    }

    public async getProjects(): Promise<OpenShiftObject[]> {
        return this.cli.execute(
            'oc get project -o jsonpath="{range .items[*]}{.metadata.name}{\'\\n\'}{end}"', {}
        ).then((result) => {
            let projs: OpenShiftObject[] = [];
            const stdout: string = result.stdout.trim();
            if (stdout !== "" ) {
                projs = stdout.split("\n").map<OpenShiftObject>((value) => new OpenShiftObjectImpl(undefined, value, 'project', this));
            }
            return projs;
        }).catch((error) => {
            window.showErrorMessage(`Cannot retrieve projects for current cluster. Error: ${error}`);
            return [];
        });
    }

    public async getApplications(project: OpenShiftObjectImpl): Promise<OpenShiftObject[]> {
        const odoData = jsYaml.safeLoad(fs.readFileSync(path.join(Platform.getUserHomePath(), '.kube', 'odo'), 'utf8'));
        const apps: string[] = odoData.activeApplications.filter((value) => value.project === project.getName()).map((value) => value.name);
        return apps.map<OpenShiftObject>((value) => new OpenShiftObjectImpl(project, value, 'application', this));
    }

    public async getComponents(application: OpenShiftObjectImpl): Promise<OpenShiftObject[]> {
        const proj = application.getParent().getName();
        const result: cliInstance.CliExitData = await this.cli.execute(
            `oc get dc --namespace ${proj} -o jsonpath="{range .items[?(.metadata.labels.app == '${application.getName()}')]}{.metadata.labels.app\\.kubernetes\\.io/component-name}{'\\n'}{end}"`, {}
        );
        return result.stdout.trim().split('\n').filter((value)=>value!=='').map<OpenShiftObject>((value) => new OpenShiftObjectImpl(application, value, 'component', this, TreeItemCollapsibleState.Collapsed));
    }

    public async getComponentTypes(): Promise<string[]> {
        const result: cliInstance.CliExitData = await this.cli.execute(
            `odo catalog list components`, {}
        );
        return result.stdout.trim().split('\n').slice(1).map((value) => {
            const name = value.replace(/\*/g, '').trim().replace(/\s{1,}/g, '|').split('|');
            return name[0];
        });
    }

    public async getStorageNames(component: OpenShiftObjectImpl): Promise<OpenShiftObject[]> {
        const app = component.getParent();
        const appName = app.getName();
        const projName = app.getParent().getName();
        const result: cliInstance.CliExitData = await this.cli.execute(
            `oc get pvc -o jsonpath="{range .items[?(.metadata.labels.app == '${appName}')]}{.metadata.labels.app\\.kubernetes\\.io/component-name}{' '}{.metadata.labels.app\\.kubernetes\\.io/storage-name}{'\\n'}{end}" --namespace ${projName}`, {}
        );

        return result.stdout.trim().split('\n').filter((value) => value.trim().split(' ').length > 1 && value.trim().split(' ')[0] === component.getName()).map((value) => {
            const name = value.split(' ');
            return new OpenShiftObjectImpl(component, `${name[1]}`, 'storage', this, TreeItemCollapsibleState.None);
        });
    }

    public async getComponentTypeVersions(componentName: string) {
        const result: cliInstance.CliExitData = await this.cli.execute(
            `odo catalog list components`, {}
        );
        const versions = result.stdout.trim().split('\n').slice(1).filter((value) => {
            const data = value.replace(/\*/g, '').trim().replace(/\s{1,}/g, '|').split('|');
            return data[0] === componentName;
            }).map((value) => {
            return value.replace(/\*/g, '').trim().replace(/\s{1,}/g, '|').split('|')[2];
        });
        return  versions[0].split(',');
    }

    public async getClusters(): Promise<OpenShiftObject[]> {
        const result: cliInstance.CliExitData = await this.cli.execute(
            `odo version`, {}
        );
        if (result.stdout.indexOf("Please log in to the cluster") > -1) {
            const error: string = 'Log in to display clusters.';
            return result.stdout.trim().split(`\n`).slice(1).map<OpenShiftObject>((value) => new OpenShiftObjectImpl(null, error, 'loginError', this, TreeItemCollapsibleState.None));
        }
        commands.executeCommand('setContext', 'isLoggedIn', true);
        const clusters: OpenShiftObject[] = result.stdout.trim().split('\n').filter((value) => {
            return value.indexOf('Server:') !== -1;
        }).map((value) => {
            const server: string = value.substr(value.indexOf(':')+1).trim();
            return new OpenShiftObjectImpl(null, server, 'cluster', this, TreeItemCollapsibleState.Expanded);
        });
        return clusters;
    }

    public async getServiceTemplates(): Promise<string[]> {
        const result: cliInstance.CliExitData = await this.cli.execute(
            `odo catalog list services`, {}
        );

        return result.stdout.trim().split('\n').slice(1).map((value) => {
            return value.replace('- ', '');
        });
    }

    public async getServices(application: OpenShiftObjectImpl): Promise<OpenShiftObject[]> {
        const appName: string = application.getName();
        const projName: string = application.getParent().getName();
        let services: OpenShiftObject[] = [];
<<<<<<< HEAD
        if (apis.stdout.indexOf('servicecatalog.k8s.io')>-1) {
            const result: cliInstance.CliExitData = await this.cli.execute(
                `oc get ServiceInstance -o jsonpath="{range .items[?(.metadata.labels.app == '${appName}')]}{.metadata.labels.app\\.kubernetes\\.io/component-name}{'\\n'}{end}" --namespace ${projName}`, {}
            );

=======
        try {
            const result: cliInstance.CliExitData = await this.cli.execute(
                `oc get ServiceInstance -o jsonpath="{range .items[?(.metadata.labels.app == '${appName}')]}{.metadata.labels.app\\.kubernetes\\.io/component-name}{'\\n'}{end}" --namespace ${projName}`, {}
            );
>>>>>>> 108ed03c
            services = result.stdout.trim().split('\n').filter((value)=>value!=='').map((value) => new OpenShiftObjectImpl(application, value, 'service', this, TreeItemCollapsibleState.None));
        } catch (e) {
            // ignore error in case service catalog is not configured
        }
        return services;
    }

    public async getApplicationChildren(application: OpenShiftObjectImpl): Promise<OpenShiftObject[]> {
        return [... await this.getComponents(application), ... await this.getServices(application)];
    }

    public executeInTerminal(command: string, cwd: string, name: string = 'OpenShift') {
        const terminal: Terminal = windowUtils.createTerminal(name, cwd);
        terminal.sendText(command, true);
        terminal.show();
    }

    public async execute(command: string, cwd?: string): Promise<CliExitData> {
        return this.cli.execute(command, cwd ? {cwd} : { });
    }

    public async requireLogin(): Promise<boolean> {
        const result: cliInstance.CliExitData = await this.cli.execute(
            `odo version`, {}
        );
        return result.stdout.indexOf("Please log in to the cluster") > -1;
    }
}<|MERGE_RESOLUTION|>--- conflicted
+++ resolved
@@ -207,18 +207,10 @@
         const appName: string = application.getName();
         const projName: string = application.getParent().getName();
         let services: OpenShiftObject[] = [];
-<<<<<<< HEAD
-        if (apis.stdout.indexOf('servicecatalog.k8s.io')>-1) {
-            const result: cliInstance.CliExitData = await this.cli.execute(
-                `oc get ServiceInstance -o jsonpath="{range .items[?(.metadata.labels.app == '${appName}')]}{.metadata.labels.app\\.kubernetes\\.io/component-name}{'\\n'}{end}" --namespace ${projName}`, {}
-            );
-
-=======
         try {
             const result: cliInstance.CliExitData = await this.cli.execute(
                 `oc get ServiceInstance -o jsonpath="{range .items[?(.metadata.labels.app == '${appName}')]}{.metadata.labels.app\\.kubernetes\\.io/component-name}{'\\n'}{end}" --namespace ${projName}`, {}
             );
->>>>>>> 108ed03c
             services = result.stdout.trim().split('\n').filter((value)=>value!=='').map((value) => new OpenShiftObjectImpl(application, value, 'service', this, TreeItemCollapsibleState.None));
         } catch (e) {
             // ignore error in case service catalog is not configured
