--- conflicted
+++ resolved
@@ -1,9 +1,5 @@
 import * as cliInstance from './cli';
-<<<<<<< HEAD
-import { TreeItem, ProviderResult, TreeItemCollapsibleState, window, Terminal, Uri } from 'vscode';
-=======
 import { TreeItem, ProviderResult, TreeItemCollapsibleState, OutputChannel, window, Terminal, Uri, commands } from 'vscode';
->>>>>>> 4d0805a3
 import * as windowUtils from './windowUtils';
 import { CliExitData } from './cli';
 import * as path from 'path';
