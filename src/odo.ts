--- conflicted
+++ resolved
@@ -809,15 +809,12 @@
     public async createComponentFromFolder(application: OpenShiftObject, type: string, version: string, name: string, location: Uri): Promise<OpenShiftObject> {
         await this.execute(Command.createLocalComponent(application.getParent().getName(), application.getName(), type, version, name, location.fsPath), location.fsPath);
         await this.executeInTerminal(Command.pushComponent(), location.fsPath);
-<<<<<<< HEAD
         workspace.updateWorkspaceFolders(workspace.workspaceFolders? workspace.workspaceFolders.length : 0 , null, { uri: location });
-=======
         OdoImpl.data.addContexts([workspace.getWorkspaceFolder(location)]);
         const targetApplication = (await this.getApplications(application.getParent())).find((value) => value === application);
         if (!targetApplication) {
             await this.insertAndReveal(application);
         }
->>>>>>> dd1b56a4
         return this.insertAndReveal(new OpenShiftObjectImpl(application, name, ContextType.COMPONENT_PUSHED, false, this, Collapsed, location, 'local'));
     }
 
