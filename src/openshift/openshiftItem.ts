/*-----------------------------------------------------------------------------------------------
 *  Copyright (c) Red Hat, Inc. All rights reserved.
 *  Licensed under the MIT License. See LICENSE file in the project root for license information.
 *-----------------------------------------------------------------------------------------------*/

import { Odo, OdoImpl, OpenShiftObject } from '../odo';
import { OpenShiftExplorer } from '../explorer';
import * as vscode from 'vscode';

export abstract class OpenShiftItem {
    protected static readonly odo: Odo = OdoImpl.getInstance();
    protected static readonly explorer: OpenShiftExplorer = OpenShiftExplorer.getInstance();

    static create(context: OpenShiftObject): Promise<String> { return Promise.reject(); }
    static del(context: OpenShiftObject): Promise<String> { return Promise.reject(); }
    static wait(timeout: number = 2500): Promise<void> { return  new Promise((res)=>setTimeout(res, timeout)); }

<<<<<<< HEAD
    static async getProjectNames() {
        const projectList: Array<OpenShiftObject> = await OpenShiftItem.odo.getProjects();
        if (projectList.length === 0) {
           throw Error('You need at least one Project. Please create new OpenShift Project and try again.');
=======
    static async getProjectNames(): Promise<OpenShiftObject[]> {
        const projectList: Array<OpenShiftObject> = await OpenShiftItem.odo.getProjects();
        if (projectList.length === 0) {
           throw Error('You need at least one Project available. Please create new OpenShift Project and try again.');
>>>>>>> 5942c768
        }
        return projectList;
    }

    static async getApplicationNames(project) {
        const applicationList: Array<OpenShiftObject> = await OpenShiftItem.odo.getApplications(project);
        if (applicationList.length === 0) {
            throw Error('You need at least one Application available. Please create new OpenShift Application and try again.');
         }
         return applicationList;
    }
<<<<<<< HEAD

=======
    
>>>>>>> 5942c768
    static async getComponentNames(application) {
        const applicationList: Array<OpenShiftObject> = await OpenShiftItem.odo.getComponents(application);
        if (applicationList.length === 0) {
            throw Error('You need at least one Component available. Please create new OpenShift Component and try again.');
        }
         return applicationList;
    }
<<<<<<< HEAD
=======

    static async getOpenShiftCmdData(treeItem: OpenShiftObject, projectPlaceholder: string, appPlaceholder: string, compPlaceholder?: string) {
        let context = treeItem;
        if (!context) {
            context = await vscode.window.showQuickPick(OpenShiftItem.getProjectNames(), {placeHolder: projectPlaceholder});
            if (context && appPlaceholder) {
                context = await vscode.window.showQuickPick(OpenShiftItem.getApplicationNames(context), {placeHolder: appPlaceholder});
            }
            if (context && compPlaceholder) {
                context = await vscode.window.showQuickPick(OpenShiftItem.getComponentNames(context), {placeHolder: compPlaceholder});
            }
        }
        return context;
    }
>>>>>>> 5942c768
}<|MERGE_RESOLUTION|>--- conflicted
+++ resolved
@@ -15,17 +15,10 @@
     static del(context: OpenShiftObject): Promise<String> { return Promise.reject(); }
     static wait(timeout: number = 2500): Promise<void> { return  new Promise((res)=>setTimeout(res, timeout)); }
 
-<<<<<<< HEAD
-    static async getProjectNames() {
-        const projectList: Array<OpenShiftObject> = await OpenShiftItem.odo.getProjects();
-        if (projectList.length === 0) {
-           throw Error('You need at least one Project. Please create new OpenShift Project and try again.');
-=======
     static async getProjectNames(): Promise<OpenShiftObject[]> {
         const projectList: Array<OpenShiftObject> = await OpenShiftItem.odo.getProjects();
         if (projectList.length === 0) {
            throw Error('You need at least one Project available. Please create new OpenShift Project and try again.');
->>>>>>> 5942c768
         }
         return projectList;
     }
@@ -37,11 +30,7 @@
          }
          return applicationList;
     }
-<<<<<<< HEAD
-
-=======
     
->>>>>>> 5942c768
     static async getComponentNames(application) {
         const applicationList: Array<OpenShiftObject> = await OpenShiftItem.odo.getComponents(application);
         if (applicationList.length === 0) {
@@ -49,8 +38,6 @@
         }
          return applicationList;
     }
-<<<<<<< HEAD
-=======
 
     static async getOpenShiftCmdData(treeItem: OpenShiftObject, projectPlaceholder: string, appPlaceholder: string, compPlaceholder?: string) {
         let context = treeItem;
@@ -65,5 +52,4 @@
         }
         return context;
     }
->>>>>>> 5942c768
 }