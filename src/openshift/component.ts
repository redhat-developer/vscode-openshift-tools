/*-----------------------------------------------------------------------------------------------
 *  Copyright (c) Red Hat, Inc. All rights reserved.
 *  Licensed under the MIT License. See LICENSE file in the project root for license information.
 *-----------------------------------------------------------------------------------------------*/

/* eslint-disable @typescript-eslint/no-var-requires */

import { window, commands, Uri, workspace, ExtensionContext, debug, DebugConfiguration, extensions, ProgressLocation, DebugSession, Disposable, EventEmitter, Terminal, QuickPickItem } from 'vscode';
import { ChildProcess, exec } from 'child_process';
import * as YAML from 'yaml'
import OpenShiftItem, { clusterRequired, selectTargetComponent } from './openshiftItem';
import { OpenShiftObject, ContextType, OpenShiftComponent } from '../odo';
import { Command } from '../odo/command';
import { Progress } from '../util/progress';
import { selectWorkspaceFolder } from '../util/workspace';
import { ToolsConfig } from '../tools';
import { vsCommand, VsCommandError } from '../vscommand';
import { ascDevfileFirst, ComponentTypeAdapter, ComponentTypeDescription, DevfileComponentType, isDevfileComponent } from '../odo/componentType';
import { isStarterProject, StarterProject } from '../odo/componentTypeDescription';
import path = require('path');
import globby = require('globby');
import treeKill = require('tree-kill');
import fs = require('fs-extra');
import { NewComponentCommandProps } from '../telemetry';

import waitPort = require('wait-port');
<<<<<<< HEAD
import GitImportLoader from '../webview/git-import/gitImportLoader';
=======
import { ComponentWorkspaceFolder } from '../odo/workspace';
import LogViewLoader from '../webview/log/LogViewLoader';
>>>>>>> 670c76e6

function createCancelledResult(stepName: string): any {
    const cancelledResult: any = new String('');
    cancelledResult.properties = {
        'cancelled_step': stepName
    }
    return cancelledResult;
}

export enum ComponentContext {
    COMPONENT = 'openshift.component',
    COMPONENT_DEVMODE_STARTING = 'openshift.component.devmode.starting',
    COMPONENT_DEVMODE_RUNNING = 'openshift.component.devmode.running',
    COMPONENT_DEVMODE_STOPPING = 'openshift.component.devmode.stopping'
}

interface ComponentDevState {
    devTerminal?: Terminal;
    devProcess?: ChildProcess;
    contextValue: ComponentContext;
    devProcessStopRequest?: DevProcessStopRequest;
}

interface DevProcessStopRequest extends Disposable {
    isSigabrtSent: () => boolean;
    sendSigabrt: () => void;
}

export class Component extends OpenShiftItem {
    private static debugSessions = new Map<string, DebugSession>();
    private static stateChanged = new EventEmitter<string>();

    public static onDidStateChanged(listener: (context: string) => any) {
        Component.stateChanged.event(listener);
    }

    public static init(context: ExtensionContext): Disposable[] {
        return [
            debug.onDidStartDebugSession((session) => {
                if (session.configuration.contextPath) {
                    Component.debugSessions.set(session.configuration.contextPath.fsPath, session);
                }
            }),
            debug.onDidTerminateDebugSession((session) => {
                if (session.configuration.contextPath) {
                    Component.debugSessions.delete(session.configuration.contextPath.fsPath);
                }
                if (session.configuration.odoPid) {
                    treeKill(session.configuration.odoPid);
                }
            })
        ];
    }

    static stopDebugSession(component: OpenShiftObject): boolean {
        const ds = component.contextPath ? Component.debugSessions.get(component.contextPath.fsPath) : undefined;
        if (ds) {
            treeKill(ds.configuration.odoPid);
        }
        return !!ds;
    }

    private static readonly componentStates = new Map<string, ComponentDevState>();

    static getComponentDevState(contextPath: string): ComponentDevState {
        let state = Component.componentStates.get(contextPath);
        if (!state) {
            state = {
                contextValue: ComponentContext.COMPONENT
            };
            this.componentStates.set(contextPath, state);
        }
        return state;
    }

    public static renderLabel(folder: ComponentWorkspaceFolder) {
        return `${folder.component.devfileData.devfile.metadata.name}${Component.renderStateLabel(folder)}`
    };

    public static renderStateLabel(folder: ComponentWorkspaceFolder) {
        const state = Component.getComponentDevState(folder.contextPath);
        switch (state.contextValue) {
            case ComponentContext.COMPONENT_DEVMODE_STARTING:
                return ' (starting)'
            case ComponentContext.COMPONENT_DEVMODE_RUNNING:
                return ' (running)';
            case ComponentContext.COMPONENT_DEVMODE_STOPPING:
                return ' (stopping)';
            default:
                return '';
        }
    }

    public static generateContextValue(folder: ComponentWorkspaceFolder) {
        return Component.getComponentDevState(folder.contextPath).contextValue;
    }

    @vsCommand('openshift.component.showDevTerminal')
    static showDevTerminal(context: ComponentWorkspaceFolder) {
        Component.componentStates.get(context.contextPath)?.devTerminal.show();
    }

    static devModeExitTimeout(): number {
        return workspace
            .getConfiguration('openshiftConnector')
            .get<number>('stopDevModeTimeout');
    }

    private static exitDevelopmentMode(devProcess: ChildProcess) : DevProcessStopRequest {
        let sigAbortSent = false;
        let devCleaningTimeout = setTimeout( () => {
            void window.showWarningMessage('Exiting development mode is taking to long.', 'Keep waiting', 'Force exit')
                .then((action) => {
                    if (!devCleaningTimeout) {
                        void window.showInformationMessage('The warning message has expired and requested action cannot be executed.');
                    } else {
                        if (action === 'Keep waiting') {
                            devCleaningTimeout.refresh();
                        } else if (action === 'Force exit') {
                            sigAbortSent = true;
                            devProcess.kill('SIGABRT');
                        }
                    }
                });
        }, Component.devModeExitTimeout());
        return {
            dispose: () => {
                clearTimeout(devCleaningTimeout);
                devCleaningTimeout = undefined;
            },
            // test devProcess.signalCode approach and switch back to Disposable
            isSigabrtSent: () => sigAbortSent,
            sendSigabrt: () => {
                sigAbortSent = true;
                devProcess.kill('SIGABRT');
            }
        }
    }

    @vsCommand('openshift.component.dev')
    //@clusterRequired() check for user is logged in should be implemented from scratch
    static async dev(component: ComponentWorkspaceFolder) {
        const cs = Component.getComponentDevState(component.contextPath);
        cs.contextValue = ComponentContext.COMPONENT_DEVMODE_STARTING;
        Component.stateChanged.fire(component.contextPath)
        const outputEmitter = new EventEmitter<string>();
        try {
            cs.devTerminal = window.createTerminal({
                name: component.contextPath,
                pty: {
                    onDidWrite: outputEmitter.event,
                    open: () => {
                        outputEmitter.fire(`Starting ${Command.dev().toString()}\r\n`);
                    },
                    close: () => {
                        if (cs.devProcess && cs.devProcess.exitCode === null && !cs.devProcessStopRequest) { // if process is still running and user closed terminal
                            cs.contextValue = ComponentContext.COMPONENT_DEVMODE_STOPPING;
                            Component.stateChanged.fire(component.contextPath)
                            cs.devProcess.kill('SIGINT');
                            cs.devProcessStopRequest = Component.exitDevelopmentMode(cs.devProcess);
                        }
                        cs.devTerminal = undefined;
                    },
                    handleInput: ((data: string) => {
                        if (cs.contextValue !== ComponentContext.COMPONENT_DEVMODE_STARTING) {
                            if(!cs.devProcess) { // if any key pressed after odo process ends
                                cs.devTerminal.dispose();
                            } else if (!cs.devProcessStopRequest && data.charCodeAt(0) === 3) { // ctrl+C processed only once when there is no cleaning process
                                outputEmitter.fire('^C\r\n');
                                cs.contextValue = ComponentContext.COMPONENT_DEVMODE_STOPPING;
                                Component.stateChanged.fire(component.contextPath)
                                cs.devProcess.kill('SIGINT');
                                cs.devProcessStopRequest = Component.exitDevelopmentMode(cs.devProcess);
                            }
                        }
                    })
                },
            });
            const devProcess = await Component.odo.spawn(Command.dev().toString(), component.contextPath);
            devProcess.on('spawn', () => {
                cs.devTerminal.show();
                cs.devProcess = devProcess;
                cs.contextValue = ComponentContext.COMPONENT_DEVMODE_RUNNING;
                Component.stateChanged.fire(component.contextPath)
            });
            devProcess.on('error', (err)=> {
                void window.showErrorMessage(err.message);
                cs.contextValue = ComponentContext.COMPONENT;
                Component.stateChanged.fire(component.contextPath)
            })
            devProcess.stdout.on('data', (chunk) => {
                outputEmitter.fire(`${chunk}`.replaceAll('\n', '\r\n'));
            });
            devProcess.stderr.on('data', (chunk) => {
                if (!cs.devProcessStopRequest?.isSigabrtSent()) {
                    outputEmitter.fire(`\x1b[31m${chunk}\x1b[0m`.replaceAll('\n', '\r\n'));
                }
            });
            devProcess.on('exit', () => {
                 if (cs.devProcessStopRequest) {
                    cs.devProcessStopRequest.dispose();
                    cs.devProcessStopRequest = undefined;
                }

                outputEmitter.fire('\r\nPress any key to close this terminal\r\n');

                cs.contextValue = ComponentContext.COMPONENT;
                cs.devProcess = undefined;
                Component.stateChanged.fire(component.contextPath)
            });
        } catch (err) {
            void window.showErrorMessage(err.toString());
        }
    }

    @vsCommand('openshift.component.exitDevMode')
    //  @clusterRequired()
    static async exitDevMode(component: ComponentWorkspaceFolder): Promise<void> {
        const componentState = Component.componentStates.get(component.contextPath)
        if (componentState) {
            componentState.devTerminal.show();
        }
        await commands.executeCommand('workbench.action.terminal.sendSequence', {text: '\u0003'});
    }

    @vsCommand('openshift.component.forceExitDevMode')
    // @clusterRequired()
    static forceExitDevMode(component: ComponentWorkspaceFolder): Promise<void> {
        const componentState = Component.componentStates.get(component.contextPath)
        if (componentState.devProcess && componentState.devProcess.exitCode === null) {
            componentState.devProcessStopRequest.sendSigabrt();
        }
        return;
    }

    @vsCommand('openshift.component.openInBrowser')
    // @clusterRequired()
    static async openInBrowser(component: ComponentWorkspaceFolder): Promise<string | null | undefined> {
        const componentDescription = await Component.odo.describeComponent(component.contextPath);
        if (componentDescription.devForwardedPorts?.length === 1) {
            const fp = componentDescription.devForwardedPorts[0];
            await commands.executeCommand('vscode.open', Uri.parse(`http://${fp.localAddress}:${fp.localPort}`));
            return;
        } else if (componentDescription.devForwardedPorts?.length > 1) {
            const ports: ReadonlyArray<QuickPickItem> = componentDescription.devForwardedPorts.map((fp) => ({
                label: `${fp.localAddress}:${fp.localPort}`,
                description: `Forwards to ${fp.containerName}:${fp.containerPort}`,
            }));
            const port = await window.showQuickPick(ports, {placeHolder: 'Select a URL to open in default browser'});
            if(port) {
                await commands.executeCommand('vscode.open', Uri.parse(`http://${port.label}`));
                return;
            }
            return null;
        }
        return 'No forwarded ports available for component yet. Pleas wait and try again.';
    }

    static async delete(component: OpenShiftComponent) {
        Component.stopDebugSession(component);
        await Component.odo.deleteComponent(component);
        commands.executeCommand('openshift.componentsView.refresh');
    }

    static async deleteOther(component: OpenShiftComponent) {
        await Component.odo.deleteComponent(component);
    }

    @vsCommand('openshift.component.delete', true)
    @clusterRequired()
    @selectTargetComponent(
        'From which Application you want to delete Component',
        'Select Component to delete'
    )
    static async del(component: OpenShiftComponent): Promise<string> {
        if (!component) return null;
        const name: string = component.getName();
        const value = await window.showWarningMessage(`Do you want to delete Component '${name}'?`, 'Yes', 'Cancel');

        if (value === 'Yes') {
            return Progress.execFunctionWithProgress(`Deleting the Component '${component.getName()} '`, async () => {
                if (component.isOdoManaged()) {
                    await Component.delete(component);
                } else {
                    await Component.deleteOther(component);
                }
            })
                .then(() => `Component '${name}' successfully deleted`)
                .catch((err) => Promise.reject(new VsCommandError(`Failed to delete Component with error '${err}'`, 'Failed to delete Component with error')));
        }
    }

    static isUsingWebviewEditor(): boolean {
        return workspace
            .getConfiguration('openshiftConnector')
            .get<boolean>('useWebviewInsteadOfTerminalView');
    }

    @vsCommand('openshift.component.describe', true)
    static async describe(componentFolder: ComponentWorkspaceFolder): Promise<string> {
        const command = Command.describeComponent;
        await Component.odo.executeInTerminal(
            command(),
            componentFolder.contextPath,
            `OpenShift: Describe '${componentFolder.component.devfileData.devfile.metadata.name}' Component`);
        return;
    }

    @vsCommand('openshift.component.log', true)
    static log(componentFolder: ComponentWorkspaceFolder): Promise<string> {
        const componentName = componentFolder.component.devfileData.devfile.metadata.name;
        if (Component.isUsingWebviewEditor()) {
            LogViewLoader.loadView(`${componentName} Log`, Command.showLog, componentFolder);
        } else {
            void Component.odo.executeInTerminal(
                Command.showLog(),
                componentFolder.contextPath,
                `OpenShift: Show '${componentName}' Component Log`);
        }
        return;
    }

    @vsCommand('openshift.component.followLog', true)
    @clusterRequired()
    static followLog(componentFolder: ComponentWorkspaceFolder): Promise<string> {
        const componentName = componentFolder.component.devfileData.devfile.metadata.name;
        if (Component.isUsingWebviewEditor()) {
            LogViewLoader.loadView(`${componentName} Follow Log`, Command.showLogAndFollow, componentFolder);
        } else {
            void Component.odo.executeInTerminal(
                Command.showLogAndFollow(),
                componentFolder.contextPath,
                `OpenShift: Follow '${componentName}' Component Log`);
        }
        return;
    }

    @vsCommand('openshift.componentType.newComponent')
    public static async createComponentFromCatalogEntry(context: DevfileComponentType | StarterProject, registryName?: string): Promise<string> {
        let componentTypeName: string,
            starterProjectName: string;
        if (isDevfileComponent(context)) {
            componentTypeName = context.name;
        } else if (isStarterProject(context)) {
            componentTypeName = context.typeName;
            starterProjectName = context.name;
        }

        return Component.createFromLocal(componentTypeName, starterProjectName, registryName);
    }

    @vsCommand('openshift.component.createFromLocal')
<<<<<<< HEAD
    @selectTargetApplication(
        'Select an Application where you want to create a Component'
    )
    static async createFromLocal(application: OpenShiftApplication, selection?: OpenShiftObject[], compTypeName?: string, starterProjectName?: string, regName?: string): Promise<string | null> {
        if (!application) return createCancelledResult('applicationName');
        const workspacePath = await selectWorkspaceFolder();
        if (!workspacePath) return createCancelledResult('contextFolder');

        return Component.createFromRootWorkspaceFolder(workspacePath, [], application, { componentTypeName: compTypeName, projectName: starterProjectName, registryName: regName });
    }

    @vsCommand('openshift.component.importFromGit')
    static async importFromGit(): Promise<void> {
        await GitImportLoader.loadView('Git Import');
    }

    /**
     * Command ID: openshift.component.deployRootWorkspaceFolder
     * Create and push or just push existing component to the cluster
     *
     * @param folder where component source code is
     * @param component type name in registry
     *
     */

    @clusterRequired() // request to login to cluster and then execute command
    static async deployRootWorkspaceFolder(folder: Uri, compTypeName: string): Promise<string> {
        let result: any;
        let component = Component.odo.getOpenShiftObjectByContext(folder.fsPath);
        if (!component) {
            result = await Component.createFromRootWorkspaceFolder(folder, undefined, undefined, { componentTypeName: compTypeName }, false);
            component = Component.odo.getOpenShiftObjectByContext(folder.fsPath);
        }
        if (component) {
            await Component.push(component);
        }
        return result;
=======
    static async createFromLocal(componentTypeName?: string, starterProjectName?: string, registryName?: string): Promise<string | null> {
        const workspacePath = await selectWorkspaceFolder();
        if (!workspacePath) return createCancelledResult('contextFolder');

        return Component.createFromRootWorkspaceFolder(workspacePath, [], componentTypeName, starterProjectName, registryName);
>>>>>>> 670c76e6
    }

    /**
     * Create a component
     *
     * @param folder The folder to use as component context folder
     * @param selection The folders selected in case of multiple selection in Explorer view.
     * @param context
     * @param componentTypeName
     * @param componentKind
     * @return A thenable that resolves to the message to show or empty string if components is already exists or null if command is canceled.
     * @throws VsCommandError or Error in case of error in cli or code
     */

    @vsCommand('openshift.component.createFromRootWorkspaceFolder')
<<<<<<< HEAD
    static async createFromRootWorkspaceFolder(folder: Uri, selection: Uri[], context: OpenShiftApplication,
        opts: {
            componentTypeName?: string,
            projectName?: string,
            applicationName?: string,
            compName?: string,
            registryName?: string
            devFilePath?: string
        }, isGitImportCall = false, notification = true): Promise<string | null> {
        let application = await Component.getOpenShiftCmdData(context,
            'Select an Application where you want to create a Component', undefined, undefined, opts.projectName, opts.applicationName
        );

        if (!application) return createCancelledResult('application');

=======
    static async createFromRootWorkspaceFolder(folder: Uri, selection: Uri[], componentTypeName?: string, starterProjectName?: string, registryName?: string, notification = true): Promise<string | null> {
>>>>>>> 670c76e6
        let useExistingDevfile = false;
        const devFileLocation = opts.devFilePath?.length > 0 ? path.join(opts.devFilePath) : path.join(folder.fsPath, 'devfile.yaml');
        useExistingDevfile = fs.existsSync(devFileLocation);

        let initialNameValue: string;
        if (useExistingDevfile) {
            const file = fs.readFileSync(devFileLocation, 'utf8');
            const devfileYaml = YAML.parse(file.toString());
            if (devfileYaml && devfileYaml.metadata && devfileYaml.metadata.name) {
                initialNameValue = devfileYaml.metadata.name;
            }
        }

        const progressIndicator = window.createQuickPick();

        let createStarter: string;
        let componentType: ComponentTypeAdapter;
        let componentTypeCandidates: ComponentTypeAdapter[];
        if (!useExistingDevfile) {
            const componentTypes = await Component.odo.getComponentTypes();
            if (!opts.componentTypeName && !opts.projectName) {
                progressIndicator.busy = true;
                progressIndicator.placeholder = opts.componentTypeName ? `Checking if '${opts.componentTypeName}' Component type is available` : 'Loading available Component types';
                progressIndicator.show();
            }
            if (opts.componentTypeName) {
                componentTypeCandidates = opts.registryName && opts.registryName.length > 0 ? componentTypes.filter(type => type.name === opts.componentTypeName && type.registryName === opts.registryName) : componentTypes.filter(type => type.name === opts.componentTypeName);
                if (componentTypeCandidates?.length === 0) {
                    componentType = await window.showQuickPick(componentTypes.sort(ascDevfileFirst), { placeHolder: `Cannot find Component type '${opts.componentTypeName}', select one below to use instead`, ignoreFocusOut: true });
                } else if (componentTypeCandidates?.length > 1) {
                    componentType = await window.showQuickPick(componentTypeCandidates.sort(ascDevfileFirst), { placeHolder: `Found more than one Component types '${opts.componentTypeName}', select one below to use`, ignoreFocusOut: true });
                } else {
                    [componentType] = componentTypeCandidates;
                    progressIndicator.hide();
                }
            } else {
                componentType = await window.showQuickPick(componentTypes.sort(ascDevfileFirst), { placeHolder: 'Select Component type', ignoreFocusOut: true });
            }

            if (!componentType) return createCancelledResult('componentType');


            progressIndicator.placeholder = 'Checking if provided context folder is empty'
            progressIndicator.show();
            const globbyPath = `${folder.fsPath.replace('\\', '/')}/`;
            const paths = globby.sync(`${globbyPath}*`, { dot: true, onlyFiles: false });
            progressIndicator.hide();
            if (paths.length === 0 && !isGitImportCall) {
                if (opts.projectName) {
                    createStarter = opts.projectName;
                } else {
                    progressIndicator.placeholder = 'Loading Starter Projects for selected Component Type'
                    progressIndicator.show();
                    const descr = await Component.odo.execute(Command.describeCatalogComponent(componentType.name, componentType.registryName));
                    const starterProjects: StarterProject[] = Component.odo.loadItems<StarterProject>(descr, (data: ComponentTypeDescription[]) => {
                        const dfCompType = data.find((comp) => comp.registry.name === componentType.registryName);
                        return dfCompType.devfileData.devfile.starterProjects
                    });
                    progressIndicator.hide();
                    if (starterProjects?.length && starterProjects.length > 0) {
                        const create = await window.showQuickPick(['Yes', 'No'], { placeHolder: `Initialize Component using ${starterProjects.length === 1 ? '\''.concat(starterProjects[0].name.concat('\' ')) : ''}Starter Project?` });
                        if (create === 'Yes') {
                            if (starterProjects.length === 1) {
                                createStarter = starterProjects[0].name;
                            } else {
                                const selectedStarter = await window.showQuickPick(
                                    starterProjects.map(prj => ({ label: prj.name, description: prj.description })),
                                    { placeHolder: 'Select Starter Project to initialize Component' }
                                );
                                if (!selectedStarter) return createCancelledResult('selectStarterProject');
                                createStarter = selectedStarter.label;
                            }
                        } else if (!create) {
                            return createCancelledResult('useStaterProjectRequest');;
                        }
                    }
                }
            }
        }

        const componentName = opts.compName || await Component.getName(
            'Name',
            Promise.resolve([]),
            initialNameValue?.trim().length > 0 ? initialNameValue : createStarter
        );

        if (!componentName) return createCancelledResult('componentName');
        const refreshComponentsView = workspace.getWorkspaceFolder(folder);
        const creatComponentProperties: NewComponentCommandProps = {
            'component_kind': 'devfile',
            'component_type': componentType?.name,
            'component_version': componentType?.version,
            'starter_project': createStarter,
            'use_existing_devfile': useExistingDevfile,
        };
        try {
            await Progress.execFunctionWithProgress(
                `Creating new Component '${componentName}'`,
                () => Component.odo.createComponentFromFolder(
                    componentType?.name, // in case of using existing devfile
                    componentType?.registryName,
                    componentName,
                    folder,
                    createStarter,
                    useExistingDevfile,
                    notification
                )
            );

            // when creating component based on existing workspace folder refresh components view
            if (refreshComponentsView) {
                commands.executeCommand('openshift.componentsView.refresh');
            }

            const result: any = new String(`Component '${componentName}' successfully created. To deploy it on cluster, perform 'Push' action.`);
            result.properties = creatComponentProperties;
            return result;
        } catch (err) {
            if (err instanceof VsCommandError) {
                throw new VsCommandError(
                    `Error occurred while creating Component '${componentName}': ${err.message}`,
                    `Error occurred while creating Component: ${err.telemetryMessage}`, err,
                    creatComponentProperties
                );
            }
            throw err;
        }
    }

    @vsCommand('openshift.component.debug', true)
    @clusterRequired()
    @selectTargetComponent(
        'Select an Application',
        'Select a Component you want to debug (showing only Components pushed to the cluster)',
        (value: OpenShiftComponent) => value.contextValue === ContextType.COMPONENT_PUSHED
    )
    static async debug(component: OpenShiftComponent): Promise<string | null> {
        if (!component) return null;
        return Progress.execFunctionWithProgress(`Starting debugger session for the component '${component.getName()}'.`, () => Component.startDebugger(component));
    }

    static async startDebugger(component: OpenShiftObject): Promise<string | undefined> {
        let result: undefined | string | PromiseLike<string> = null;
        if (Component.debugSessions.get(component.contextPath.fsPath)) {
            const choice = await window.showWarningMessage(`Debugger session is already running for ${component.getName()}.`, 'Show \'Run and Debug\' view');
            if (choice) {
                commands.executeCommand('workbench.view.debug');
            }
            return result;
        }
        // const components = await Component.odo.getComponentTypes();
        const isJava = component.compType.includes('java') || component.compType.includes('spring');
        const isNode = component.compType.includes('nodejs');
        const isPython = component.compType.includes('python') || component.compType.includes('django');

        if (isJava || isNode || isPython) {
            const toolLocation = await ToolsConfig.detect('odo');
            if (isJava) {
                const JAVA_EXT = 'redhat.java';
                const JAVA_DEBUG_EXT = 'vscjava.vscode-java-debug';
                const jlsIsActive = extensions.getExtension(JAVA_EXT);
                const jdIsActive = extensions.getExtension(JAVA_DEBUG_EXT);
                if (!jlsIsActive || !jdIsActive) {
                    let warningMsg: string;
                    if (jlsIsActive && !jdIsActive) {
                        warningMsg = 'Debugger for Java (Publisher: Microsoft) extension is required to debug component';
                    } else if (!jlsIsActive && jdIsActive) {
                        warningMsg = 'Language support for Java ™ (Publisher: Red Hat) extension is required to support debugging.';
                    } else {
                        warningMsg = 'Language support for Java ™ and Debugger for Java extensions are required to debug component';
                    }
                    const response = await window.showWarningMessage(warningMsg, 'Install');
                    if (response === 'Install') {
                        await window.withProgress({ location: ProgressLocation.Notification }, async (progress) => {
                            progress.report({ message: 'Installing extensions required to debug Java Component ...' });
                            if (!jlsIsActive) await commands.executeCommand('workbench.extensions.installExtension', JAVA_EXT);
                            if (!jdIsActive) await commands.executeCommand('workbench.extensions.installExtension', JAVA_DEBUG_EXT);
                        });
                        await window.showInformationMessage('Please reload the window to activate installed extensions.', 'Reload');
                        await commands.executeCommand('workbench.action.reloadWindow');
                    }
                }
                if (jlsIsActive && jdIsActive) {
                    result = Component.startOdoAndConnectDebugger(toolLocation, component, {
                        name: `Attach to '${component.getName()}' component.`,
                        type: 'java',
                        request: 'attach',
                        hostName: 'localhost',
                        projectName: path.basename(component.contextPath.fsPath)
                    });
                }
            } else if (isPython) {
                const PYTHON_EXT = 'ms-python.python';
                const pythonExtIsInstalled = extensions.getExtension('ms-python.python');
                if (!pythonExtIsInstalled) {
                    const response = await window.showWarningMessage('Python extension (Publisher: Microsoft) is required to support debugging.', 'Install');
                    if (response === 'Install') {
                        await window.withProgress({ location: ProgressLocation.Notification }, async (progress) => {
                            progress.report({ message: 'Installing extensions required to debug Python Component ...' });
                            await commands.executeCommand('workbench.extensions.installExtension', PYTHON_EXT);
                        });
                        await window.showInformationMessage('Please reload the window to activate installed extension.', 'Reload');
                        await commands.executeCommand('workbench.action.reloadWindow');
                    }
                }
                if (pythonExtIsInstalled) {
                    result = Component.startOdoAndConnectDebugger(toolLocation, component, {
                        name: `Attach to '${component.getName()}' component.`,
                        type: 'python',
                        request: 'attach',
                        connect: {
                            host: 'localhost'
                        },
                        pathMappings: [{
                            localRoot: component.contextPath.fsPath,
                            remoteRoot: '/projects'
                        }],
                        projectName: path.basename(component.contextPath.fsPath)
                    });
                }
            } else {
                result = Component.startOdoAndConnectDebugger(toolLocation, component, {
                    name: `Attach to '${component.getName()}' component.`,
                    type: 'pwa-node',
                    request: 'attach',
                    address: 'localhost',
                    localRoot: component.contextPath.fsPath,
                    remoteRoot: '/projects'
                });
            }
        } else {
            void window.showWarningMessage('Debug command currently supports local components with Java, Node.Js and Python component types.');
        }
        return result;
    }

    static async startOdoAndConnectDebugger(toolLocation: string, component: OpenShiftObject, config: DebugConfiguration): Promise<string> {
        const debugCmd = `"${toolLocation}" debug port-forward`;
        const cp = exec(debugCmd, { cwd: component.contextPath.fsPath });
        return new Promise<string>((resolve, reject) => {
            cp.stdout.on('data', (data: string) => {
                const parsedPort = data.trim().match(/- (?<localPort>\d+):\d+$/);
                if (parsedPort?.groups?.localPort) {
                    void waitPort({
                        host: 'localhost',
                        port: parseInt(parsedPort.groups.localPort, 10)
                    })
                        .then((success) => {
                            success ? resolve(parsedPort.groups.localPort) : reject(new VsCommandError('Connection attempt timed out.'));
                        })
                        .catch(reject);
                }
            });
            let stderrText = '';
            cp.stderr.on('data', (data: string) => {
                stderrText = stderrText.concat(data);
            });
            cp.on('error', reject);
            cp.on('exit', (code) => {
                if (code > 0) {
                    reject(new VsCommandError(`Port forwarding request failed. CODE: ${code}', STDERR: ${stderrText}.`));
                }
            });
        }).then((result) => {
            config.contextPath = component.contextPath;
            if (config.type === 'python') {
                // eslint-disable-next-line @typescript-eslint/no-unsafe-member-access
                config.connect.port = result;
            } else {
                config.port = result;
            }
            config.odoPid = cp.pid;
            return debug.startDebugging(workspace.getWorkspaceFolder(component.contextPath), config);
        }).then((result: boolean) => {
            if (!result) {
                return Promise.reject(new VsCommandError('Debugger session failed to start.'));
            }
            return 'Debugger session has successfully started.';
        });
    }

    // TODO: remove "openshift.component.revealContextInExplorer" command
    @vsCommand('openshift.component.revealContextInExplorer')
    public static async revealContextInExplorer(context: OpenShiftComponent): Promise<void> {
        await commands.executeCommand('workbench.view.explorer');
        await commands.executeCommand('revealInExplorer', context.contextPath);
    }
}<|MERGE_RESOLUTION|>--- conflicted
+++ resolved
@@ -24,12 +24,9 @@
 import { NewComponentCommandProps } from '../telemetry';
 
 import waitPort = require('wait-port');
-<<<<<<< HEAD
 import GitImportLoader from '../webview/git-import/gitImportLoader';
-=======
 import { ComponentWorkspaceFolder } from '../odo/workspace';
 import LogViewLoader from '../webview/log/LogViewLoader';
->>>>>>> 670c76e6
 
 function createCancelledResult(stepName: string): any {
     const cancelledResult: any = new String('');
@@ -138,9 +135,9 @@
             .get<number>('stopDevModeTimeout');
     }
 
-    private static exitDevelopmentMode(devProcess: ChildProcess) : DevProcessStopRequest {
+    private static exitDevelopmentMode(devProcess: ChildProcess): DevProcessStopRequest {
         let sigAbortSent = false;
-        let devCleaningTimeout = setTimeout( () => {
+        let devCleaningTimeout = setTimeout(() => {
             void window.showWarningMessage('Exiting development mode is taking to long.', 'Keep waiting', 'Force exit')
                 .then((action) => {
                     if (!devCleaningTimeout) {
@@ -195,7 +192,7 @@
                     },
                     handleInput: ((data: string) => {
                         if (cs.contextValue !== ComponentContext.COMPONENT_DEVMODE_STARTING) {
-                            if(!cs.devProcess) { // if any key pressed after odo process ends
+                            if (!cs.devProcess) { // if any key pressed after odo process ends
                                 cs.devTerminal.dispose();
                             } else if (!cs.devProcessStopRequest && data.charCodeAt(0) === 3) { // ctrl+C processed only once when there is no cleaning process
                                 outputEmitter.fire('^C\r\n');
@@ -215,7 +212,7 @@
                 cs.contextValue = ComponentContext.COMPONENT_DEVMODE_RUNNING;
                 Component.stateChanged.fire(component.contextPath)
             });
-            devProcess.on('error', (err)=> {
+            devProcess.on('error', (err) => {
                 void window.showErrorMessage(err.message);
                 cs.contextValue = ComponentContext.COMPONENT;
                 Component.stateChanged.fire(component.contextPath)
@@ -229,7 +226,7 @@
                 }
             });
             devProcess.on('exit', () => {
-                 if (cs.devProcessStopRequest) {
+                if (cs.devProcessStopRequest) {
                     cs.devProcessStopRequest.dispose();
                     cs.devProcessStopRequest = undefined;
                 }
@@ -252,7 +249,7 @@
         if (componentState) {
             componentState.devTerminal.show();
         }
-        await commands.executeCommand('workbench.action.terminal.sendSequence', {text: '\u0003'});
+        await commands.executeCommand('workbench.action.terminal.sendSequence', { text: '\u0003' });
     }
 
     @vsCommand('openshift.component.forceExitDevMode')
@@ -278,8 +275,8 @@
                 label: `${fp.localAddress}:${fp.localPort}`,
                 description: `Forwards to ${fp.containerName}:${fp.containerPort}`,
             }));
-            const port = await window.showQuickPick(ports, {placeHolder: 'Select a URL to open in default browser'});
-            if(port) {
+            const port = await window.showQuickPick(ports, { placeHolder: 'Select a URL to open in default browser' });
+            if (port) {
                 await commands.executeCommand('vscode.open', Uri.parse(`http://${port.label}`));
                 return;
             }
@@ -382,51 +379,16 @@
     }
 
     @vsCommand('openshift.component.createFromLocal')
-<<<<<<< HEAD
-    @selectTargetApplication(
-        'Select an Application where you want to create a Component'
-    )
-    static async createFromLocal(application: OpenShiftApplication, selection?: OpenShiftObject[], compTypeName?: string, starterProjectName?: string, regName?: string): Promise<string | null> {
-        if (!application) return createCancelledResult('applicationName');
+    static async createFromLocal(compTypeName?: string, starterProjectName?: string, regName?: string): Promise<string | null> {
         const workspacePath = await selectWorkspaceFolder();
         if (!workspacePath) return createCancelledResult('contextFolder');
 
-        return Component.createFromRootWorkspaceFolder(workspacePath, [], application, { componentTypeName: compTypeName, projectName: starterProjectName, registryName: regName });
+        return Component.createFromRootWorkspaceFolder(workspacePath, [], { componentTypeName: compTypeName, projectName: starterProjectName, registryName: regName });
     }
 
     @vsCommand('openshift.component.importFromGit')
     static async importFromGit(): Promise<void> {
         await GitImportLoader.loadView('Git Import');
-    }
-
-    /**
-     * Command ID: openshift.component.deployRootWorkspaceFolder
-     * Create and push or just push existing component to the cluster
-     *
-     * @param folder where component source code is
-     * @param component type name in registry
-     *
-     */
-
-    @clusterRequired() // request to login to cluster and then execute command
-    static async deployRootWorkspaceFolder(folder: Uri, compTypeName: string): Promise<string> {
-        let result: any;
-        let component = Component.odo.getOpenShiftObjectByContext(folder.fsPath);
-        if (!component) {
-            result = await Component.createFromRootWorkspaceFolder(folder, undefined, undefined, { componentTypeName: compTypeName }, false);
-            component = Component.odo.getOpenShiftObjectByContext(folder.fsPath);
-        }
-        if (component) {
-            await Component.push(component);
-        }
-        return result;
-=======
-    static async createFromLocal(componentTypeName?: string, starterProjectName?: string, registryName?: string): Promise<string | null> {
-        const workspacePath = await selectWorkspaceFolder();
-        if (!workspacePath) return createCancelledResult('contextFolder');
-
-        return Component.createFromRootWorkspaceFolder(workspacePath, [], componentTypeName, starterProjectName, registryName);
->>>>>>> 670c76e6
     }
 
     /**
@@ -442,25 +404,14 @@
      */
 
     @vsCommand('openshift.component.createFromRootWorkspaceFolder')
-<<<<<<< HEAD
-    static async createFromRootWorkspaceFolder(folder: Uri, selection: Uri[], context: OpenShiftApplication,
-        opts: {
-            componentTypeName?: string,
-            projectName?: string,
-            applicationName?: string,
-            compName?: string,
-            registryName?: string
-            devFilePath?: string
-        }, isGitImportCall = false, notification = true): Promise<string | null> {
-        let application = await Component.getOpenShiftCmdData(context,
-            'Select an Application where you want to create a Component', undefined, undefined, opts.projectName, opts.applicationName
-        );
-
-        if (!application) return createCancelledResult('application');
-
-=======
-    static async createFromRootWorkspaceFolder(folder: Uri, selection: Uri[], componentTypeName?: string, starterProjectName?: string, registryName?: string, notification = true): Promise<string | null> {
->>>>>>> 670c76e6
+    static async createFromRootWorkspaceFolder(folder: Uri, selection: Uri[], opts: {
+        componentTypeName?: string,
+        projectName?: string,
+        applicationName?: string,
+        compName?: string,
+        registryName?: string
+        devFilePath?: string
+    }, isGitImportCall = false, notification = true): Promise<string | null> {
         let useExistingDevfile = false;
         const devFileLocation = opts.devFilePath?.length > 0 ? path.join(opts.devFilePath) : path.join(folder.fsPath, 'devfile.yaml');
         useExistingDevfile = fs.existsSync(devFileLocation);
