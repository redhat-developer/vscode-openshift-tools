/*-----------------------------------------------------------------------------------------------
 *  Copyright (c) Red Hat, Inc. All rights reserved.
 *  Licensed under the MIT License. See LICENSE file in the project root for license information.
 *-----------------------------------------------------------------------------------------------*/

/* eslint-disable @typescript-eslint/no-var-requires */

import { window, commands, QuickPickItem, Uri, workspace, ExtensionContext, debug, DebugConfiguration, extensions, ProgressLocation } from 'vscode';
import { ChildProcess , exec } from 'child_process';
import { isURL } from 'validator';
import { OpenShiftItem } from './openshiftItem';
import { OpenShiftObject, Command, ContextType, ComponentType } from '../odo';
import { Progress } from '../util/progress';
import { CliExitData } from '../cli';
import { Refs, Ref, Type } from '../util/refs';
import { Delayer } from '../util/async';
import { Platform } from '../util/platform';
import { selectWorkspaceFolder } from '../util/workspace';
import { ToolsConfig } from '../tools';
import { Catalog } from './catalog';
import ViewLoader from '../view/ViewLoader';

import path = require('path');
import globby = require('globby');

const waitPort = require('wait-port');
const getPort = require('get-port');

export class Component extends OpenShiftItem {
    public static extensionContext: ExtensionContext;

    static async getOpenshiftData(context: OpenShiftObject): Promise<OpenShiftObject> {
        return Component.getOpenShiftCmdData(context,
            "In which Project you want to create a Component",
            "In which Application you want to create a Component"
        );
    }

    static async create(context: OpenShiftObject): Promise<string> {
        const application = await Component.getOpenshiftData(context);
        if (!application) return null;
        const sourceTypes: QuickPickItem[] = [
            {
                label: 'Git Repository',
                description: 'Use an existing git repository as a source for the Component'
            },
            {
                label: 'Binary File',
                description: 'Use binary file as a source for the Component'
            },
            {
                label: 'Workspace Directory',
                description: 'Use workspace directory as a source for the Component'
            }
        ];
        const componentSource = await window.showQuickPick(sourceTypes, {
            placeHolder: "Select source type for Component",
            ignoreFocusOut: true
        });
        if (!componentSource) return null;

        let command: Promise<string>;
        if (componentSource.label === 'Git Repository') {
            command = Component.createFromGit(application);
        } else if (componentSource.label === 'Binary File') {
            command = Component.createFromBinary(application);
        } else if (componentSource.label === 'Workspace Directory') {
            command = Component.createFromLocal(application);
        }
        return command.catch((err) => Promise.reject(Error(`Failed to create Component with error '${err}'`)));
    }

    static async del(treeItem: OpenShiftObject): Promise<string> {
        const component = await Component.getOpenShiftCmdData(treeItem,
            "From which Project do you want to delete Component",
            "From which Application you want to delete Component",
            "Select Component to delete");
        if (!component) return null;
        const name: string = component.getName();
        const value = await window.showWarningMessage(`Do you want to delete Component '${name}'?`, 'Yes', 'Cancel');

        if (value === 'Yes') {
            return Progress.execFunctionWithProgress(`Deleting the Component '${component.getName()} '`, async () => {
                if (component.contextValue === ContextType.COMPONENT_NO_CONTEXT || component.contextValue === ContextType.COMPONENT_PUSHED) {
                    await Component.unlinkAllComponents(component);
                }
                await Component.odo.deleteComponent(component);
            }).then(() => `Component '${name}' successfully deleted`)
            .catch((err) => Promise.reject(Error(`Failed to delete Component with error '${err}'`)));
        }
    }

    static async undeploy(treeItem: OpenShiftObject): Promise<string> {
        const component = await Component.getOpenShiftCmdData(treeItem,
            "From which Project do you want to undeploy Component",
            "From which Application you want to undeploy Component",
            "Select Component to undeploy",
            (target) => target.contextValue === ContextType.COMPONENT_PUSHED);
        if (!component) return null;
        const name: string = component.getName();
        const value = await window.showWarningMessage(`Do you want to undeploy Component '${name}'?`, 'Yes', 'Cancel');
        if (value === 'Yes') {
            return Progress.execFunctionWithProgress(`Undeploying the Component '${component.getName()} '`, async () => {
                await Component.odo.undeployComponent(component);
            }).then(() => `Component '${name}' successfully undeployed`)
            .catch((err) => Promise.reject(Error(`Failed to undeploy Component with error '${err}'`)));
        }
    }

    static async getLinkPort(component: OpenShiftObject, compName: string): Promise<any> {
        const compData = await Component.odo.execute(Command.describeComponentJson(component.getParent().getParent().getName(), component.getParent().getName(), compName), component.contextPath ? component.contextPath.fsPath : Platform.getUserHomePath());
        return JSON.parse(compData.stdout);
    }

    static async unlinkAllComponents(component: OpenShiftObject): Promise<void> {
        const linkComponent = await Component.getLinkData(component);
        const getLinkComponent = linkComponent.status.linkedComponents;
        if (getLinkComponent) {
            // eslint-disable-next-line no-restricted-syntax
            for (const key of Object.keys(getLinkComponent)) {
                // eslint-disable-next-line no-await-in-loop
                const getLinkPort = await Component.getLinkPort(component, key);
                const ports = getLinkPort.status.linkedComponents[component.getName()];
                if (getPort) {
                    // eslint-disable-next-line no-restricted-syntax
                    for (const port of ports) {
                        // eslint-disable-next-line no-await-in-loop
                        await Component.odo.execute(Command.unlinkComponents(component.getParent().getParent().getName(), component.getParent().getName(), key, component.getName(), port), component.contextPath.fsPath);
                    }
                }
            }
        }
    }

    static async describe(context: OpenShiftObject): Promise<string> {
        const component = await Component.getOpenShiftCmdData(context,
            "From which Project you want to describe Component",
            "From which Application you want to describe Component",
            "Select Component you want to describe");
        if (!component) return null;
        let command: string;
        if (component.contextValue === ContextType.COMPONENT_NO_CONTEXT) {
            command = Command.describeComponentNoContext(component.getParent().getParent().getName(), component.getParent().getName(), component.getName());
        } else {
            command = Command.describeComponentJson(component.getParent().getParent().getName(), component.getParent().getName(), component.getName());
        }
        const panel = ViewLoader.loadViewDescribe(extensions.getExtension(consts.ExtenisonID).extensionPath, `${component.getName()} Describe`, command);
        const [tool, ...params] = command.split(' ');
        const process = await Component.odo.spawn(tool, params, component.contextPath ? component.contextPath.fsPath : Platform.getUserHomePath());
        process.stdout.on('data', (data) => {
            panel.webview.postMessage({action: 'describe', data: `${data}`.trim().split('\n')});
        });

        // const recieveDisposable = panel.webview.onDidReceiveMessage((event) => {
        //     if (event.action === 'rawdata') {
        //         Component.describeRaw(component, panel);
        //     }
        //     recieveDisposable.dispose();
        // })
    }

    // static async describeRaw(component: OpenShiftObject, panel): Promise<string> {
    //     let command: string;
    //     if (component.contextValue === ContextType.COMPONENT_NO_CONTEXT) {
    //         command = Command.describeComponentNoContext(component.getParent().getParent().getName(), component.getParent().getName(), component.getName());
    //     } else {
    //         command = Command.describeComponent(component.getParent().getParent().getName(), component.getParent().getName(), component.getName());
    //     }
    //     const [tool, ...params] = command.split(' ');
    //     const process = await Component.odo.spawn(tool, params, component.contextPath ? component.contextPath.fsPath : Platform.getUserHomePath());
    //     process.stdout.on('data', (data) => {
    //         panel.webview.postMessage({action: 'describe-raw', data: `${data}`.trim().split('\n')});
    //     });
    // }

    static async log(context: OpenShiftObject): Promise<string> {
        const component = await Component.getOpenShiftCmdData(context,
            "In which Project you want to see Log",
            "In which Application you want to see Log",
            "For which Component you want to see Log",
            (value: OpenShiftObject) => value.contextValue === ContextType.COMPONENT_PUSHED
        );
        if (!component) return null;
<<<<<<< HEAD
        const cmd = Command.showLog(component.getParent().getParent().getName(), component.getParent().getName(), component.getName());
        const panel = ViewLoader.loadView(extensions.getExtension(consts.ExtenisonID).extensionPath, `${component.path} Log`, cmd);
        const [tool, ...params] = cmd.split(' ');
        const process = await Component.odo.spawn(tool, params, component.contextPath.fsPath);
        process.stdout.on('data', (data) => {
            panel.webview.postMessage({action: 'add', data: `${data}`.trim().split('\n')});
        }).on('end', (data) => {
            panel.webview.postMessage({action: 'finished'});
        });
        const recieveDisposable = panel.webview.onDidReceiveMessage((event) => {
            if (event.action === 'stop') {
                treeKill(process.pid);
                recieveDisposable.dispose();
            }
        })
        const disposable = panel.onDidDispose(()=> {
            treeKill(process.pid);
            disposable.dispose();
        });
=======
        LogViewLoader.loadView(`${component.path} Log`,  Command.showLog, component);
>>>>>>> 7944cc9b
    }

    static async followLog(context: OpenShiftObject): Promise<string> {
        const component = await Component.getOpenShiftCmdData(context,
            "In which Project you want to follow Log",
            "In which Application you want to follow Log",
            "For which Component you want to follow Log",
            (value: OpenShiftObject) => value.contextValue === ContextType.COMPONENT_PUSHED
        );
        if (!component) return null;
<<<<<<< HEAD
        const cmd = Command.showLogAndFollow(component.getParent().getParent().getName(), component.getParent().getName(), component.getName());
        const panel = ViewLoader.loadView(extensions.getExtension(consts.ExtenisonID).extensionPath, `${component.path} Follow Log`, cmd);
        const [tool, ...params] = cmd.split(' ');
        const process = await Component.odo.spawn(tool, params, component.contextPath.fsPath);
        process.stdout.on('data', (data) => {
            panel.webview.postMessage({action: 'add', data: `${data}`.trim().split('\n')});
        }).on('close', ()=>{
            panel.webview.postMessage({action: 'finished'});
        });
        const recieveDisposable = panel.webview.onDidReceiveMessage((event) => {
            if (event.action === 'stop') {
                treeKill(process.pid);
                recieveDisposable.dispose();
            }
        })
        const disposable = panel.onDidDispose(()=> {
            treeKill(process.pid);
            disposable.dispose();
        });
=======
        LogViewLoader.loadView(`${component.path} Follow Log`,  Command.showLogAndFollow, component);
>>>>>>> 7944cc9b
    }

    private static async getLinkData(component: OpenShiftObject): Promise<any> {
        const compData = await Component.odo.execute(Command.describeComponentJson(component.getParent().getParent().getName(), component.getParent().getName(), component.getName()), component.contextPath ? component.contextPath.fsPath : Platform.getUserHomePath());
        return JSON.parse(compData.stdout);
    }

    static async unlink(context: OpenShiftObject): Promise<string | null> {
        const unlinkActions = [
            {
                label: 'Component',
                description: 'Unlink Component'
            },
            {
                label: 'Service',
                description: 'Unlink Service'
            }
        ];
        const unlinkActionSelected = await window.showQuickPick(unlinkActions, {placeHolder: 'Select an option', ignoreFocusOut: true});

        if (!unlinkActionSelected) return null;

        let result = null;
        if (unlinkActionSelected.label === 'Component') {
            result = Component.unlinkComponent(context);
        } else {
            result = Component.unlinkService(context);
        }
        return result;
    }

    static async unlinkComponent(context: OpenShiftObject): Promise<string | null> {
        const linkCompName: Array<string> = [];
        const component = await Component.getOpenShiftCmdData(context,
            'Select a Project',
            'Select an Application',
            'Select a Component',
            (value: OpenShiftObject) => value.contextValue === ContextType.COMPONENT_PUSHED
        );
        if (!component) return null;
        const linkComponent = await Component.getLinkData(component);
        const getLinkComponent = linkComponent.status.linkedComponents;
        if (!getLinkComponent) throw Error('No linked Components found');
        Object.keys(getLinkComponent).forEach(key => {
            linkCompName.push(key);
        });
        const compName = await window.showQuickPick(linkCompName, {placeHolder: "Select a Component to unlink", ignoreFocusOut: true});
        if (!compName) return null;
        const getLinkPort = linkComponent.status.linkedComponents[compName];
        const port = await window.showQuickPick(getLinkPort, {placeHolder: "Select a Port"});
        if (!port) return null;
        return Progress.execFunctionWithProgress(`Unlinking Component`,
            () => Component.odo.execute(Command.unlinkComponents(component.getParent().getParent().getName(), component.getParent().getName(), component.getName(), compName, port), component.contextPath.fsPath)
                .then(() => `Component '${compName}' has been successfully unlinked from the Component '${component.getName()}'`)
                .catch((err) => Promise.reject(Error(`Failed to unlink Component with error '${err}'`)))
        );
    }

    static async unlinkService(context: OpenShiftObject): Promise<string | null> {
        const component = await Component.getOpenShiftCmdData(context,
            'Select a Project',
            'Select an Application',
            'Select a Component',
            (value: OpenShiftObject) => value.contextValue === ContextType.COMPONENT_PUSHED
        );
        if (!component) return null;
        const linkService = await Component.getLinkData(component);
        const getLinkService = linkService.status.linkedServices;
        if (!getLinkService) throw Error('No linked Services found');
        const serviceName = await window.showQuickPick(getLinkService, {placeHolder: "Select a Service to unlink", ignoreFocusOut: true});
        if (!serviceName) return null;
        return Progress.execFunctionWithProgress(`Unlinking Service`,
            () => Component.odo.execute(Command.unlinkService(component.getParent().getParent().getName(), component.getParent().getName(), serviceName, component.getName()), component.contextPath.fsPath)
                .then(() => `Service '${serviceName}' has been successfully unlinked from the Component '${component.getName()}'`)
                .catch((err) => Promise.reject(Error(`Failed to unlink Service with error '${err}'`)))
        );
    }

    static async linkComponent(context: OpenShiftObject): Promise<string | null> {
        const component = await Component.getOpenShiftCmdData(context,
            'Select a Project',
            'Select an Application',
            'Select a Component',
            (value: OpenShiftObject) => value.contextValue === ContextType.COMPONENT_PUSHED
        );
        if (!component) return null;
        const componentPresent = (await Component.odo.getComponents(component.getParent())).filter((target) => target.contextValue !== ContextType.COMPONENT);
        if (componentPresent.length === 1) throw Error('You have no Components available to link, please create new OpenShift Component and try again.');
        const componentToLink = await window.showQuickPick(componentPresent.filter((comp)=> comp.getName() !== component.getName()), {placeHolder: "Select a Component to link", ignoreFocusOut: true});
        if (!componentToLink) return null;

        const ports: string[] = await Component.getPorts(component, componentToLink);
        let port: string;
        if (ports.length === 1) {
            [port] = ports;
        } else if (ports.length > 1) {
            port = await window.showQuickPick(ports, {placeHolder: "Select Port to link", ignoreFocusOut: true});
        } else {
            return Promise.reject(Error(`Component '${component.getName()}' has no Ports declared.`));
        }

        return Progress.execFunctionWithProgress(`Link Component '${componentToLink.getName()}' with Component '${component.getName()}'`,
            () => Component.odo.execute(Command.linkComponentTo(component.getParent().getParent().getName(), component.getParent().getName(), component.getName(), componentToLink.getName(), port), component.contextPath.fsPath)
                .then(() => `Component '${componentToLink.getName()}' successfully linked with Component '${component.getName()}'`)
                .catch((err) => Promise.reject(Error(`Failed to link component with error '${err}'`)))
        );
    }

    static async getPorts(component: OpenShiftObject, componentToLink: OpenShiftObject): Promise<string[]> {
        const portsResult: CliExitData = await Component.odo.execute(Command.listComponentPorts(component.getParent().getParent().getName(), component.getParent().getName(), componentToLink.getName()));
        let ports: string[] = portsResult.stdout.trim().split(',');
        ports = ports.slice(0, ports.length - 1);
        return ports;
    }

    static async linkService(context: OpenShiftObject): Promise<string | null> {
        const component = await Component.getOpenShiftCmdData(context,
            'Select a Project',
            'Select an Application',
            'Select a Component',
            (value: OpenShiftObject) => value.contextValue === ContextType.COMPONENT_PUSHED
        );
        if (!component) return null;
        const serviceToLink: OpenShiftObject = await window.showQuickPick(Component.getServiceNames(component.getParent()), {placeHolder: "Select a service to link", ignoreFocusOut: true});
        if (!serviceToLink) return null;

        return Progress.execFunctionWithProgress(`Link Service '${serviceToLink.getName()}' with Component '${component.getName()}'`,
            () => Component.odo.execute(Command.linkServiceTo(component.getParent().getParent().getName(), component.getParent().getName(), component.getName(), serviceToLink.getName()), component.contextPath.fsPath)
                .then(() => `Service '${serviceToLink.getName()}' successfully linked with Component '${component.getName()}'`)
                .catch((err) => Promise.reject(Error(`Failed to link Service with error '${err}'`)))
        );
    }

    static getPushCmd(): Thenable<{pushCmd: string; contextPath: string}> {
        return this.extensionContext.globalState.get('PUSH');
    }

    static setPushCmd(fsPath: string): Thenable<void> {
        return this.extensionContext.globalState.update('PUSH',  { pushCmd: Command.pushComponent(),
        contextPath: fsPath});
    }

    static async push(context: OpenShiftObject, configOnly = false): Promise<string | null> {
        const component = await Component.getOpenShiftCmdData(context,
            "In which Project you want to push the changes",
            "In which Application you want to push the changes",
            "For which Component you want to push the changes",
            (target) => target.contextValue === ContextType.COMPONENT_PUSHED || target.contextValue === ContextType.COMPONENT);
        if (!component) return null;
        const choice = await Component.handleMigratedComponent(component);
        if (!choice) return null;
        Component.setPushCmd(component.contextPath.fsPath);
        await Component.odo.executeInTerminal(Command.pushComponent(configOnly), component.contextPath.fsPath);
        component.contextValue = ContextType.COMPONENT_PUSHED;
        Component.explorer.refresh(component);
    }

    static async handleMigratedComponent(component: OpenShiftObject): Promise<string | null> {
        const project = component.getParent().getParent().getName();
        const app = component.getParent().getName();
        try {
            const migrated = await Component.odo.execute(`oc get DeploymentConfig/${component.getName()}-${app} --namespace ${project} -o jsonpath="{$.metadata.labels.odo\\.openshift\\.io/migrated}"`);
            const undeployRequired = JSON.parse(migrated.stdout);
            if (undeployRequired) {
                let choice: string;
                do {
                    // eslint-disable-next-line no-await-in-loop
                    choice = await window.showWarningMessage('This Component must be undeployed before new version is pushed, because it was created and deployed with previous version of the extension.', 'Undeploy', 'Help', 'Cancel');
                    switch (choice) {
                        case 'Undeploy':
                            // eslint-disable-next-line no-await-in-loop
                            await Component.undeploy(component);
                            return null;
                        case 'Help':
                            commands.executeCommand('vscode.open', Uri.parse(`https://github.com/redhat-developer/vscode-openshift-tools/wiki/Migration-to-v0.1.0`));
                            break;
                        default:
                            return null;
                    }
                } while (choice === 'Help');
                return choice;
            }
        } catch (ignore) {
            return 'Continue';
        }
    }

    static async lastPush(): Promise<void> {
        const getPushCmd = await Component.getPushCmd();
        if (getPushCmd.pushCmd && getPushCmd.contextPath) {
            Component.odo.executeInTerminal(getPushCmd.pushCmd, getPushCmd.contextPath);
        } else {
            throw Error('No existing push command found');
        }
    }

    static async watch(context: OpenShiftObject): Promise<void> {
        const component = await Component.getOpenShiftCmdData(context,
            'Select a Project',
            'Select an Application',
            'Select a Component you want to watch',
            (target) => target.contextValue === ContextType.COMPONENT_PUSHED);
        if (!component) return null;
        Component.odo.executeInTerminal(Command.watchComponent(component.getParent().getParent().getName(), component.getParent().getName(), component.getName()), component.contextPath.fsPath);
    }

    static async openUrl(context: OpenShiftObject): Promise<ChildProcess | string> {
        const component = await Component.getOpenShiftCmdData(context,
            'Select a Project',
            'Select an Application',
            'Select a Component you want to open in browser',
            (value: OpenShiftObject) => value.contextValue === ContextType.COMPONENT_PUSHED
        );
        if (!component) return null;
        const app: OpenShiftObject = component.getParent();
        const urlItems = await Component.listUrl(component);
        if (urlItems === null) {
            const value = await window.showInformationMessage(`No URL for Component '${component.getName()}' in Application '${app.getName()}'. Do you want to create a URL and open it?`, 'Create', 'Cancel');
            if (value === 'Create') {
                await commands.executeCommand('openshift.url.create', component);
            }
        }

        if (urlItems !== null) {
            let selectRoute: QuickPickItem;
            const unpushedUrl = urlItems.filter((value: { status: { state: string } }) => value.status.state === 'Not Pushed');
            const pushedUrl = urlItems.filter((value: { status: { state: string } }) => value.status.state === 'Pushed');
            if (pushedUrl.length > 0) {
                const hostName: QuickPickItem[] = pushedUrl.map((value: { spec: { protocol: string; host: string; port: any } }) => ({ label: `${value.spec.protocol}://${value.spec.host}`, description: `Target Port is ${value.spec.port}`}));
                if (hostName.length >1) {
                    selectRoute = await window.showQuickPick(hostName, {placeHolder: "This Component has multiple URLs. Select the desired URL to open in browser.", ignoreFocusOut: true});
                    if (!selectRoute) return null;
                    return commands.executeCommand('vscode.open', Uri.parse(`${selectRoute.label}`));
                }
                    return commands.executeCommand('vscode.open', Uri.parse(`${hostName[0].label}`));

            } if (unpushedUrl.length > 0) {
                return `${unpushedUrl.length} unpushed URL in the local config. Use 'Push' command before opening URL in browser.`;
            }
        }
    }

    static async listUrl(component: OpenShiftObject): Promise<any> {
        const UrlDetails = await Component.odo.execute(Command.getComponentUrl(), component.contextPath.fsPath);
        return JSON.parse(UrlDetails.stdout).items;
    }

    static async createFromLocal(context: OpenShiftObject): Promise<string | null> {
        let application: OpenShiftObject = context;

        if (!application) application = await Component.getOpenshiftData(context);
        if (!application) return null;
        const workspacePath = await selectWorkspaceFolder();
        if (!workspacePath) return null;

        const componentList: Array<OpenShiftObject> = await Component.odo.getComponents(application);
        const componentName = await Component.getName('Component name', componentList, application.getName());

        if (!componentName) return null;
        const catalog = new Catalog();
        const componentTypeName = await window.showQuickPick(catalog.getComponentNames(), {placeHolder: "Component type", ignoreFocusOut: true});

        if (!componentTypeName) return null;

        const componentTypeVersion = await window.showQuickPick(catalog.getComponentVersions(componentTypeName), {placeHolder: "Component type version", ignoreFocusOut: true});

        if (!componentTypeVersion) return null;
        await Progress.execFunctionWithProgress(`Creating new Component '${componentName}'`, () => Component.odo.createComponentFromFolder(application, componentTypeName, componentTypeVersion, componentName, workspacePath));
        return `Component '${componentName}' successfully created. To deploy it on cluster, perform 'Push' action.`;
    }

    static async createFromFolder(folder: Uri): Promise<string | null> {
        const application = await Component.getOpenShiftCmdData(undefined,
            "In which Project you want to create a Component",
            "In which Application you want to create a Component"
        );
        if (!application) return null;
        const componentList: Array<OpenShiftObject> = await Component.odo.getComponents(application);
        const componentName = await Component.getName('Component name', componentList, application.getName());

        if (!componentName) return null;
        const catalog = new Catalog();
        const componentTypeName = await window.showQuickPick(catalog.getComponentNames(), {placeHolder: "Component type", ignoreFocusOut: true});

        if (!componentTypeName) return null;

        const componentTypeVersion = await window.showQuickPick(catalog.getComponentVersions(componentTypeName), {placeHolder: "Component type version", ignoreFocusOut: true});

        if (!componentTypeVersion) return null;

        await Progress.execFunctionWithProgress(`Creating new Component '${componentName}'`, () => Component.odo.createComponentFromFolder(application, componentTypeName, componentTypeVersion, componentName, folder));
        return `Component '${componentName}' successfully created. To deploy it on cluster, perform 'Push' action.`;
    }

    static async createFromGit(context: OpenShiftObject): Promise<string | null> {
        let application: OpenShiftObject = context;
        if (!application) application = await Component.getOpenshiftData(context);
        if (!application) return null;
        const workspacePath = await selectWorkspaceFolder();
        if (!workspacePath) return null;
        const delayer = new Delayer<string>(500);

        const repoURI = await window.showInputBox({
            prompt: 'Git repository URI',
            ignoreFocusOut: true,
            validateInput: (value: string) => {
                return delayer.trigger(async () => {
                    if (!value.trim()) return 'Empty Git repository URL';
                    if (!isURL(value)) return 'Invalid URL provided';
                    const references = await Refs.fetchTag(value);
                    if (!references.get('HEAD')) return 'There is no git repository at provided URL.';
                });
            }
        });

        if (!repoURI) return null;

        const references: Map<string, Ref> = await Refs.fetchTag(repoURI);
        const gitRef = await window.showQuickPick([...references.values()].map(value => ({label: value.name, description: value.type === Type.TAG? `Tag at ${value.hash}` : value.hash })) , {placeHolder: "Select git reference (branch/tag)", ignoreFocusOut: true});

        if (!gitRef) return null;

        const componentList: Array<OpenShiftObject> = await Component.odo.getComponents(application);
        const componentName = await Component.getName('Component name', componentList, application.getName());

        if (!componentName) return null;
        const catalog = new Catalog();
        const componentTypeName = await window.showQuickPick(catalog.getComponentNames(), {placeHolder: "Component type", ignoreFocusOut: true});

        if (!componentTypeName) return null;

        const componentTypeVersion = await window.showQuickPick(catalog.getComponentVersions(componentTypeName), {placeHolder: "Component type version", ignoreFocusOut: true});

        if (!componentTypeVersion) return null;

        await Component.odo.createComponentFromGit(application, componentTypeName, componentTypeVersion, componentName, repoURI, workspacePath, gitRef.label);
        return `Component '${componentName}' successfully created. To deploy it on cluster, perform 'Push' action.`;
    }

    static async createFromBinary(context: OpenShiftObject): Promise<string | null> {

        let application: OpenShiftObject = context;

        if (!application) application = await Component.getOpenshiftData(context);

        if (!application) return null;

        const workspacePath = await selectWorkspaceFolder();

        if (!workspacePath) return null;

        const globPath = process.platform === 'win32' ? workspacePath.fsPath.replace(/\\/g, '/') : workspacePath.path;
        const paths = globby.sync(`${globPath}`, { expandDirectories: { files: ['*'], extensions: ['jar', 'war']}, deep: 20 });

        if (paths.length === 0) return "No binary file present in the context folder selected. We currently only support .jar and .war files. If you need support for any other file, please raise an issue.";

        const binaryFileObj: QuickPickItem[] = paths.map((file) => ({ label: `$(file-zip) ${path.basename(file)}`, description: `${file}`}));

        const binaryFile: any = await window.showQuickPick(binaryFileObj, {placeHolder: "Select binary file", ignoreFocusOut: true});

        if (!binaryFile) return null;

        const componentList: Array<OpenShiftObject> = await Component.odo.getComponents(application);
        const componentName = await Component.getName('Component name', componentList, application.getName());

        if (!componentName) return null;
        const catalog = new Catalog();
        const componentTypeName = await window.showQuickPick(catalog.getComponentNames(), {placeHolder: "Component type", ignoreFocusOut: true});

        if (!componentTypeName) return null;

        const componentTypeVersion = await window.showQuickPick(catalog.getComponentVersions(componentTypeName), {placeHolder: "Component type version", ignoreFocusOut: true});

        if (!componentTypeVersion) return null;

        await Component.odo.createComponentFromBinary(application, componentTypeName, componentTypeVersion, componentName, Uri.file(binaryFile.description), workspacePath);
        return `Component '${componentName}' successfully created. To deploy it on cluster, perform 'Push' action.`;
    }

    static async debug(context: OpenShiftObject): Promise<string | null> {
        const component = await Component.getOpenShiftCmdData(context,
            'Select a Project',
            'Select an Application',
            'Select a Component you want to debug (showing only Components pushed to the cluster)',
            (value: OpenShiftObject) => value.contextValue === ContextType.COMPONENT_PUSHED
        );
        if (!component) return null;
        return Progress.execFunctionWithProgress(`Starting debugger session for the component '${component.getName()}'.`, () => Component.startDebugger(component));
    }

    static async startDebugger(component: OpenShiftObject): Promise<string | undefined> {
        const components = await Component.odo.getComponentTypesJson();
        const componentBuilder = components.find((builder) => builder.metadata.name === component.builderImage.name);
        const imageStreamRef = await Component.odo.getImageStreamRef(componentBuilder.metadata.name, componentBuilder.metadata.namespace);
        const tag = imageStreamRef.spec.tags.find((element: { name: string }) => element.name === component.builderImage.tag);
        const isJava = tag.annotations.tags.includes('java');
        const isNode = tag.annotations.tags.includes('nodejs');
        const JAVA_EXT = 'redhat.java';
        const JAVA_DEBUG_EXT = 'vscjava.vscode-java-debug';
        let result: undefined | string | PromiseLike<string>;
        if (isJava || isNode) {
            const toolLocation = await ToolsConfig.detect(`odo`);
            if (isJava) {
                const jlsIsActive = extensions.getExtension(JAVA_EXT);
                const jdIsActive = extensions.getExtension(JAVA_DEBUG_EXT);
                if (!jlsIsActive || !jdIsActive) {
                    let warningMsg;
                    if (jlsIsActive && !jdIsActive) {
                        warningMsg = 'Debugger for Java is required to debug component';
                    } else if (!jlsIsActive && jdIsActive) {
                        warningMsg = 'Language Support for Java is required to debug component';
                    } else {
                        warningMsg = 'Language Support and Debugger for Java are required to debug component';
                    }
                    const response = await window.showWarningMessage(warningMsg, 'Install');
                    if (response === 'Install') {
                        await window.withProgress({ location: ProgressLocation.Notification }, async (progress) => {
                            progress.report({ message: 'Installing extensions required to debug Java Component ...'});
                            if (!jlsIsActive) await commands.executeCommand('workbench.extensions.installExtension', JAVA_EXT);
                            if (!jdIsActive) await commands.executeCommand('workbench.extensions.installExtension', JAVA_DEBUG_EXT);
                        });
                        await window.showInformationMessage("Please reload window to activate installed extensions.", 'Reload');
                        await commands.executeCommand("workbench.action.reloadWindow");
                    }
                }
                if (jlsIsActive && jdIsActive) {
                    result = Component.startOdoAndConnectDebugger(toolLocation, component,  {
                        name: `Attach to '${component.getName()}' component.`,
                        type: 'java',
                        request: 'attach',
                        hostName: 'localhost',
                        projectName: path.basename(component.contextPath.fsPath)
                    });
                }
            } else {
                result = Component.startOdoAndConnectDebugger(toolLocation, component,  {
                    name: `Attach to '${component.getName()}' component.`,
                    type: 'node2',
                    request: 'attach',
                    address: 'localhost',
                    localRoot: component.contextPath.fsPath,
                    remoteRoot: '/opt/app-root/src'
                });
            }
        } else {
            window.showWarningMessage('Debug command supports only local Java and Node.Js components.');
        }
        return result;
    }

    static async startOdoAndConnectDebugger(toolLocation: string, component: OpenShiftObject, config: DebugConfiguration): Promise<string> {
        const port = await getPort();
        const cp = exec(`"${toolLocation}" debug port-forward --local-port ${port}`, {cwd: component.contextPath.fsPath});
        return new Promise<string>((resolve, reject) => {
            // eslint-disable-next-line @typescript-eslint/no-misused-promises
            cp.stdout.on('data', async (data: string) => {
                const parsedPort = data.trim().match(/(?<localPort>\d+):\d+$/);
                if (parsedPort?.groups?.localPort) {
                    await waitPort({
                        host: 'localhost',
                        port: parseInt(parsedPort.groups.localPort, 10)
                    });
                    resolve(parsedPort.groups.localPort);
                }
            });
            cp.stderr.on('data', (data: string) => {
                reject(data);
            });
        }).then((result) => {
            config.port = result;
            config.odoPid = cp.pid;
            return debug.startDebugging(workspace.getWorkspaceFolder(component.contextPath), config);
        }).then((result: boolean) =>
            result ? 'Debugger session has successfully started.' : Promise.reject(Error('Debugger session failed to start.'))
        );
    }

    static async import(component: OpenShiftObject): Promise<string | null> {
        const prjName = component.getParent().getParent().getName();
        const appName = component.getParent().getName();
        const compName = component.getName();
        // get pvcs and urls based on label selector
        const componentResult = await Component.odo.execute(`oc get dc -l app.kubernetes.io/instance=${compName} --namespace ${prjName} -o json`, Platform.getUserHomePath(), false);
        const componentJson = JSON.parse(componentResult.stdout).items[0];
        const componentType = componentJson.metadata.annotations['app.kubernetes.io/component-source-type'];
        if (componentType === ComponentType.BINARY) {
            return 'Import for binary OpenShift Components is not supported.';
        } if (componentType !== ComponentType.GIT && componentType !== ComponentType.LOCAL) {
            throw new Error(`Cannot import unknown Component type '${componentType}'.`);
        }

        const workspaceFolder = await selectWorkspaceFolder();
        if (!workspaceFolder) return null;
        return Progress.execFunctionWithProgress(`Importing component '${compName}'`, async () => {
            try {
                // use annotations to understand what kind of component is imported
                // metadata:
                //  annotations:
                //      app.kubernetes.io/component-source-type: binary
                //      app.openshift.io/vcs-uri: 'file:///helloworld.war'
                // not supported yet

                // metadata:
                //  annotations:
                //      app.kubernetes.io/component-source-type: local
                //      app.openshift.io/vcs-uri: 'file:///./'

                // metadata:
                //  annotations:
                //      app.kubernetes.io/component-source-type: git
                //      app.kubernetes.io/url: 'https://github.com/dgolovin/nodejs-ex'

                if (componentType === ComponentType.GIT) {
                    const bcResult = await Component.odo.execute(`oc get bc/${componentJson.metadata.name} --namespace ${prjName} -o json`);
                    const bcJson = JSON.parse(bcResult.stdout);
                    const compTypeName = componentJson.metadata.labels['app.kubernetes.io/name'];
                    const compTypeVersion = componentJson.metadata.labels['app.openshift.io/runtime-version'];
                    const gitUrl = componentJson.metadata.annotations['app.openshift.io/vcs-uri'] || componentJson.metadata.annotations['app.kubernetes.io/url'];
                    const gitRef = bcJson.spec.source.git.ref || 'master';
                    await Component.odo.execute(Command.createGitComponent(prjName, appName, compTypeName, compTypeVersion, compName, gitUrl, gitRef), workspaceFolder.fsPath);
                } else { // componentType === ComponentType.Local
                    await Component.odo.execute(Command.createLocalComponent(prjName, appName, componentJson.metadata.labels['app.kubernetes.io/name'], componentJson.metadata.labels['app.openshift.io/runtime-version'], compName, workspaceFolder.fsPath));
                }
                // import storage if present
                if (componentJson.spec.template.spec.containers[0].volumeMounts) {
                    const volumeMounts: any[] = componentJson.spec.template.spec.containers[0].volumeMounts.filter((volume: { name: string }) => !volume.name.startsWith(compName));
                    const volumes: any[] = componentJson.spec.template.spec.volumes.filter((volume: { persistentVolumeClaim: any; name: string }) => volume.persistentVolumeClaim !== undefined && !volume.name.startsWith(compName));
                    const storageData: Partial<{mountPath: string; pvcName: string}>[] = volumes.map((volume) => {
                        const data: Partial<{mountPath: string; pvcName: string}> = {};
                        const mount = volumeMounts.find((item) => item.name === volume.name);
                        data.mountPath = mount.mountPath;
                        data.pvcName = volume.persistentVolumeClaim.claimName;
                        return data;
                    });
                    // eslint-disable-next-line no-restricted-syntax
                    for (const storage of storageData) {
                        try {
                            // eslint-disable-next-line no-await-in-loop
                            const pvcResult = await Component.odo.execute(`oc get pvc/${storage.pvcName} --namespace ${prjName} -o json`, Platform.getUserHomePath(), false);
                            const pvcJson = JSON.parse(pvcResult.stdout);
                            const storageName = pvcJson.metadata.labels['app.kubernetes.io/storage-name'];
                            const size = pvcJson.spec.resources.requests.storage;
                            // eslint-disable-next-line no-await-in-loop
                            await Component.odo.execute(Command.createStorage(storageName, storage.mountPath, size), workspaceFolder.fsPath);
                        } catch (ignore) {
                            // means there is no storage attached to component
                        }
                    }
                }
                // import routes if present
                try {
                    const routeResult = await Component.odo.execute(`oc get route -l app.kubernetes.io/instance=${compName},app.kubernetes.io/part-of=${appName} --namespace ${prjName} -o json`, Platform.getUserHomePath(), false);
                    const routeJson = JSON.parse(routeResult.stdout);
                    const routeData: Partial<{name: string; port: string}>[] = routeJson.items.map((element: any) => ({name: element.metadata.labels['odo.openshift.io/url-name'], port: element.spec.port.targetPort}));
                    // eslint-disable-next-line no-restricted-syntax
                    for (const url of routeData) {
                        Component.odo.execute(Command.createComponentCustomUrl(url.name, url.port), workspaceFolder.fsPath);
                    }
                } catch (ignore) {
                    // means there is no routes to the component
                }
                const wsFolder = workspace.getWorkspaceFolder(workspaceFolder);
                if (wsFolder) {
                    Component.odo.addWorkspaceComponent(wsFolder, component);
                } else {
                    workspace.updateWorkspaceFolders(workspace.workspaceFolders? workspace.workspaceFolders.length : 0 , null, { uri: workspaceFolder });
                }
                return `Component '${compName}' was successfully imported.`;
            } catch (errGetCompJson) {
                throw new Error(`Component import failed with error '${errGetCompJson.message}'.`);
            }
        }); // create component with the same name
    }
}<|MERGE_RESOLUTION|>--- conflicted
+++ resolved
@@ -181,29 +181,7 @@
             (value: OpenShiftObject) => value.contextValue === ContextType.COMPONENT_PUSHED
         );
         if (!component) return null;
-<<<<<<< HEAD
-        const cmd = Command.showLog(component.getParent().getParent().getName(), component.getParent().getName(), component.getName());
-        const panel = ViewLoader.loadView(extensions.getExtension(consts.ExtenisonID).extensionPath, `${component.path} Log`, cmd);
-        const [tool, ...params] = cmd.split(' ');
-        const process = await Component.odo.spawn(tool, params, component.contextPath.fsPath);
-        process.stdout.on('data', (data) => {
-            panel.webview.postMessage({action: 'add', data: `${data}`.trim().split('\n')});
-        }).on('end', (data) => {
-            panel.webview.postMessage({action: 'finished'});
-        });
-        const recieveDisposable = panel.webview.onDidReceiveMessage((event) => {
-            if (event.action === 'stop') {
-                treeKill(process.pid);
-                recieveDisposable.dispose();
-            }
-        })
-        const disposable = panel.onDidDispose(()=> {
-            treeKill(process.pid);
-            disposable.dispose();
-        });
-=======
-        LogViewLoader.loadView(`${component.path} Log`,  Command.showLog, component);
->>>>>>> 7944cc9b
+        ViewLoader.loadView(`${component.path} Log`,  Command.showLog, component);
     }
 
     static async followLog(context: OpenShiftObject): Promise<string> {
@@ -214,29 +192,7 @@
             (value: OpenShiftObject) => value.contextValue === ContextType.COMPONENT_PUSHED
         );
         if (!component) return null;
-<<<<<<< HEAD
-        const cmd = Command.showLogAndFollow(component.getParent().getParent().getName(), component.getParent().getName(), component.getName());
-        const panel = ViewLoader.loadView(extensions.getExtension(consts.ExtenisonID).extensionPath, `${component.path} Follow Log`, cmd);
-        const [tool, ...params] = cmd.split(' ');
-        const process = await Component.odo.spawn(tool, params, component.contextPath.fsPath);
-        process.stdout.on('data', (data) => {
-            panel.webview.postMessage({action: 'add', data: `${data}`.trim().split('\n')});
-        }).on('close', ()=>{
-            panel.webview.postMessage({action: 'finished'});
-        });
-        const recieveDisposable = panel.webview.onDidReceiveMessage((event) => {
-            if (event.action === 'stop') {
-                treeKill(process.pid);
-                recieveDisposable.dispose();
-            }
-        })
-        const disposable = panel.onDidDispose(()=> {
-            treeKill(process.pid);
-            disposable.dispose();
-        });
-=======
-        LogViewLoader.loadView(`${component.path} Follow Log`,  Command.showLogAndFollow, component);
->>>>>>> 7944cc9b
+        ViewLoader.loadView(`${component.path} Follow Log`,  Command.showLogAndFollow, component);
     }
 
     private static async getLinkData(component: OpenShiftObject): Promise<any> {
