/*-----------------------------------------------------------------------------------------------
 *  Copyright (c) Red Hat, Inc. All rights reserved.
 *  Licensed under the MIT License. See LICENSE file in the project root for license information.
 *-----------------------------------------------------------------------------------------------*/

import * as fs from 'fs';
import * as path from 'path';
import { QuickPickItem } from 'vscode';
import { KubeConfig, findHomeDir, loadYaml } from '@kubernetes/client-node';
import { User, Cluster, Context } from '@kubernetes/client-node/dist/config_types';
import { getInstance, Odo } from '../odo';
import { VsCommandError } from '../vscommand';

function fileExists(file: string): boolean {
    try {
        fs.accessSync(file);
        return true;
    } catch ( _ ) {
        return false;
    }
}

export class KubeConfigUtils extends KubeConfig {
<<<<<<< HEAD

    protected static readonly odo: Odo = getInstance();

=======
    public readonly loadingError: any;
>>>>>>> 1058ede2
    constructor() {
        super();
        try {
            this.loadFromDefault();
        } catch (error) {
            throw new Error('Kubernetes configuration cannot be loaded. Please check configuration files for errors and fix them to continue.');
        }
        // k8s nodejs-client ignores all unknown properties,
        // so cluster object's proxy-url attribute is not present
        // after k8s config loaded
    }

    async deleteContext(context: Context) {
        try{
            await KubeConfigUtils.odo.deleteContext(context);
        } catch(error) {
            throw new VsCommandError(`Unable to delete the context '${context.name}'`, 'Failed to delete context');
        }
    }

    findHomeDir() {
        return findHomeDir();
    }

    getProxy(contextName: string): string | undefined {
        if (process.env.KUBECONFIG?.[1]) {
            const cFiles = process.env.KUBECONFIG.split(path.delimiter).filter(file => file);
            //const yaml =
            for (let i=0; i < cFiles.length; i++) {
                const proxyUrl = this.getClusterProxyFromFile(cFiles[i], contextName);
                if (proxyUrl) return proxyUrl;
            }
            return;
        }
        const home = this.findHomeDir();
        if (home) {
            const config = path.join(home, '.kube', 'config');
            if (fileExists(config)) {
                return this.getClusterProxyFromFile(config, contextName);
            }
        }
    }

    getClusterProxyFromFile(file: string, contextName: string): string {
        const fileContent = fs.readFileSync(file, 'utf8');
        const yaml: any = loadYaml(fileContent);
        const contextObj = yaml.contexts.find(
            (context) => context.name === contextName);
        const clusterObj = yaml.clusters.find(
            (cluster) => cluster.name === contextObj?.context?.cluster);
        return clusterObj?.cluster?.['proxy-url'];
    }

    public getServers(): QuickPickItem[] {
        const currentCluster = this.getCurrentCluster();
        const clusters = this.clusters || [];
        const qpItems = clusters.map((c: Cluster) => ({
            label: c.server,
            description: currentCluster && c.name === currentCluster.name ? 'Current Context' : '',
        }));
        const filterMap = new Set();
        return qpItems.filter((item) => {
            const notDuplicate = !filterMap.has(item.label);
            if(notDuplicate)  {
               filterMap.add(item.label);
            }
            return notDuplicate;
        });
    }

    public getClusterUsers(clusterServer: string): QuickPickItem[] {
        const currentUser = this.getCurrentUser();
        const cluster = this.findCluster(clusterServer);
        const users = this.getUsers();
        const clusterUsers = users.filter((item) => cluster && item.name.includes(cluster.name));
        return clusterUsers.map((u: User) => {
            const userName = u.name.split('/')[0];
            return {
                label: userName === 'kube:admin' ? 'kubeadmin' : userName,
                description: u === currentUser ? 'Current Context' : '',
            };
        });
    }

    public findCluster(clusterServer: string): Cluster {
        return this.getClusters().find((cluster: Cluster) => cluster.server === clusterServer);
    }

}<|MERGE_RESOLUTION|>--- conflicted
+++ resolved
@@ -21,13 +21,10 @@
 }
 
 export class KubeConfigUtils extends KubeConfig {
-<<<<<<< HEAD
 
     protected static readonly odo: Odo = getInstance();
 
-=======
     public readonly loadingError: any;
->>>>>>> 1058ede2
     constructor() {
         super();
         try {
