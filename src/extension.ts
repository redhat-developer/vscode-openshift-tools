--- conflicted
+++ resolved
@@ -215,7 +215,7 @@
                 await odo.execute(`odo app set ${context.getName()}`);
                 await odo.execute(`odo create ${componentTypeName}:${componentTypeVersion} ${componentName} --git ${repoURI}`);
                 explorer.refresh(context);
-                if(clone === 'Yes') {
+                if (clone === 'Yes') {
                     await vscode.commands.executeCommand('git.clone', repoURI);
                 }
             } catch (e) {
@@ -469,7 +469,7 @@
 
             const storageSize = await vscode.window.showQuickPick(['1Gi', '1.5Gi', '2Gi'], {placeHolder: 'Select the storage size'});
             await odo.execute(`odo project set ${project.getName()}`);
-            await odo.execute(`odo app set ${app.getName()}`); 
+            await odo.execute(`odo app set ${app.getName()}`);
             await odo.execute(`odo component set ${context.getName()}`);
             await odo.execute(`odo storage create ${storageName} --path=${mountPath} --size=${storageSize}`);
             explorer.refresh(context);
@@ -484,20 +484,6 @@
                         vscode.window.showInformationMessage(`Successfully deleted storage '${context.getName()}' from component '${context.getParent().getName()}`);
                     } else {
                         vscode.window.showErrorMessage(`Failed to delete storage!`);
-                    }
-                });
-            }
-        };
-
-        export const unmount = async function unmountStorage(odo: odoctl.Odo, explorer: explorerFactory.OpenShiftExplorer, context: odoctl.OpenShiftObject) {
-            const value = await vscode.window.showWarningMessage(`Are you sure you want to unmount storage '${context.getName()}' from component '${context.getParent().getName()}' ?`, 'Yes', 'Cancel');
-            if (value === 'Yes') {
-                await odo.execute(`odo storage unmount ${context.getName()} --component ${context.getParent().getName()}`).then(async (result)=> {
-                    if (result.stderr === "") {
-                        explorer.refresh();
-                        vscode.window.showInformationMessage(`Successfully unmounted storage '${context.getName()}' from component '${context.getParent().getName()}`);
-                    } else {
-                        vscode.window.showErrorMessage(`Failed to unmount storage!`);
                     }
                 });
             }
@@ -530,13 +516,8 @@
         vscode.commands.registerCommand('openshift.component.openUrl', Openshift.Component.openUrl.bind(undefined, odoCli)),
         vscode.commands.registerCommand('openshift.component.openshiftConsole', Openshift.Component.openshiftConsole.bind(undefined)),
         vscode.commands.registerCommand('openshift.component.delete', Openshift.Component.del.bind(undefined, cliExec, explorer)),
-<<<<<<< HEAD
-        vscode.commands.registerCommand('openshift.storage.create', Openshift.Storage.create.bind(undefined, odoCli)),
         vscode.commands.registerCommand('openshift.storage.delete', Openshift.Storage.del.bind(undefined, odoCli, explorer)),
-        vscode.commands.registerCommand('openshift.storage.unmount', Openshift.Storage.unmount.bind(undefined, odoCli, explorer)),
-=======
-        vscode.commands.registerCommand('openshift.storage.create', Openshift.Storage.create.bind(undefined, odoCli,explorer)),
->>>>>>> 72cf473a
+        vscode.commands.registerCommand('openshift.storage.create', Openshift.Storage.create.bind(undefined, odoCli, explorer)),
         vscode.commands.registerCommand('openshift.url.create', Openshift.Url.create.bind(undefined, cliExec)),
         vscode.commands.registerCommand('openshift.service.create', Openshift.Service.create.bind(undefined, odoCli, explorer)),
         vscode.commands.registerCommand('openshift.service.delete', Openshift.Service.del.bind(undefined, odoCli, explorer)),
