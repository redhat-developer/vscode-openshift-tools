'use strict';
// The module 'vscode' contains the VS Code extensibility API
// Import the module and reference it with the alias vscode in your code below
import * as vscode from 'vscode';
import * as explorerFactory from './explorer';
import * as cli from './cli';
import * as odoctl from './odo';
import { CliExitData } from './cli';
import * as opn from 'opn';
import * as isURL from 'validator/lib/isURL';
import * as progress from './progress';

export namespace Openshift {

    export const about = async (odo: odoctl.Odo) => {
        await odo.executeInTerminal(`odo version`, process.cwd());
    };

    export namespace Catalog {
        export const listComponents = function listComponentTypes(odo: odoctl.Odo) {
            odo.executeInTerminal(`odo catalog list components`, process.cwd());
        };
        export const listServices = function listComponentTypes(odo: odoctl.Odo) {
            odo.executeInTerminal(`odo catalog list services`, process.cwd());
        };
    }

    export namespace Project {

        export const projectNameValidation =  function projectName(value: string) {
            const characterRegex = /[a-z0-9]([-a-z0-9]*[a-z0-9])?/;
            if (value.trim().length === 0) {
                return 'Empty project name';
            } else if (!characterRegex.test(value)) {
                return 'Project name should be alphanumeric';
            } else if (!(value.trim().length <= 63)) {
                return 'Project name is to long';
            }
        };

        export const create = async function createProjectCmd(odo: odoctl.Odo, explorer: explorerFactory.OpenShiftExplorer) {
            const projectName = await vscode.window.showInputBox({
                prompt: "Mention Project name",
                validateInput: (value: string) => {
                    return projectNameValidation(value);
                }
            });
            if (!projectName) return;
            Promise.resolve()
                .then(() => odo.execute(`odo project create ${projectName.trim()}`))
                .then(() => explorer.refresh())
                .catch((error) => vscode.window.showErrorMessage(`Failed to create project with error '${error}'`));
        };

        export const del = async function deleteProjectCmd(odo: odoctl.Odo, explorer: explorerFactory.OpenShiftExplorer, context: odoctl.OpenShiftObject) {
            const value = await vscode.window.showWarningMessage(`Are you sure you want to delete project '${context.getName()}' ?`, 'Yes', 'Cancel');
            if (value === 'Yes') {
                Promise.resolve()
                    .then(() => odo.execute(`odo project delete ${context.getName()} -f`))
                    .then(() => {
                        explorer.refresh();
                        vscode.window.showInformationMessage(`Successfully deleted project '${context.getName()}'`);
                    }).catch((err) => vscode.window.showErrorMessage(`Failed to delete project with error '${err}'`));
            }
        };
    }

    export namespace Application {
        export const create = async function createApplicationCmd(odo: odoctl.Odo, explorer: explorerFactory.OpenShiftExplorer, context: odoctl.OpenShiftObject) {
            const applicationName = await vscode.window.showInputBox({
                prompt: "Application name",
                validateInput: (value: string) => {
                    if (value.trim().length === 0) {
                        return 'Empty application name';
                    }
                }
            });
            if (!applicationName) return;
            Promise.resolve()
                .then(() => odo.execute(`odo project set ${context.getName()}`))
                .then(() => odo.execute(`odo app create ${applicationName.trim()}`))
                .then(() => explorer.refresh(context))
                .catch((error) => vscode.window.showErrorMessage(`Failed to delete application with error '${error}'`));
        };

        export const describe = async function describe(odo: odoctl.Odo, context: odoctl.OpenShiftObject) {
            const project: odoctl.OpenShiftObject = context.getParent();
            odo.executeInTerminal(`odo project set ${project.getName()}; odo app describe ${context.getName()}`, process.cwd());
        };

        export const del = async function deleteApplication(odo: odoctl.Odo, explorer: explorerFactory.OpenShiftExplorer, context: odoctl.OpenShiftObject) {
            const project: odoctl.OpenShiftObject = context.getParent();
            const value = await vscode.window.showWarningMessage(`Are you sure you want to delete application '${context.getName()} ?`, 'Yes', 'Cancel');
            if (value === 'Yes') {
                Promise.resolve()
                    .then(() => odo.execute(`odo project set ${project.getName()}`))
                    .then(() => odo.execute(`odo app delete ${context.getName()} -f`))
                    .then(() => {
                        explorer.refresh(context.getParent());
                        vscode.window.showInformationMessage(`Successfully deleted application '${context.getName()}'`);
                    }).catch((err)=> vscode.window.showErrorMessage(`Failed to delete application with error '${err}'`));
            }
        };
    }

    export namespace Service {
        export const create = async function createService(odo: odoctl.Odo, explorer: explorerFactory.OpenShiftExplorer, context: odoctl.OpenShiftObject)  {
            const serviceTemplateNames: string[] = await odo.getServiceTemplates();
            const serviceTemplateName = await vscode.window.showQuickPick(serviceTemplateNames, {
                placeHolder: "Service Template Name"
            });
            const serviceName = await vscode.window.showInputBox({
                value: serviceTemplateName,
                prompt: 'Service Name',
                validateInput: (value: string) => {
                    // required, because dc name is ${component}-${app}
                    if (`${value.trim()}-${context.getName()}`.length > 63) {
                        return 'Service name cannot be more that 63 characters';
                    }
                    return null;
                }
            });
            progress.execWithProgress({
                cancellable: false,
                location: vscode.ProgressLocation.Notification,
                title: `Creating new service '${serviceName}'`
            }, [{command: `odo project set ${context.getParent().getName()}`, increment: 25},
                {command: `odo app set ${context.getName()}`, increment: 25},
                {command: `odo service create ${serviceTemplateName} ${serviceName.trim()}`, increment: 50}
            ], odo).then(() => explorer.refresh(context));
        };

        export const del = async function deleteService(odo: odoctl.Odo, explorer: explorerFactory.OpenShiftExplorer, service: odoctl.OpenShiftObject, ) {
            const value = await vscode.window.showWarningMessage(`Are you sure you want to delete service '${service.getName()}'`, 'Yes', 'Cancel');
            if (value === 'Yes') {
                await odo.execute(`odo project set ${service.getParent().getParent().getName()}`);
                await odo.execute(`odo app set ${service.getParent().getName()}`);
                await odo.execute(`odo service delete ${service.getName()} -f`);
                explorer.refresh(service.getParent());
            }
        };
    }

    export namespace Component {
        export const createLocal = async function createLocalComponent(odo: odoctl.Odo, explorer: explorerFactory.OpenShiftExplorer, context: odoctl.OpenShiftObject) {
            try {
                const folder = await vscode.window.showWorkspaceFolderPick({
                    placeHolder: 'Select the target workspace folder'
                });

                if (!folder) return;

                const componentName = await vscode.window.showInputBox({
                    prompt: "Component name",
                    validateInput: (value: string) => {
                        if (value.trim().length === 0) {
                            return 'Empty component name';
                        }
                    }
                });

                if (!componentName) return;

                const componentTypeName = await vscode.window.showQuickPick(odo.getComponentTypes(), {placeHolder: "Component type"});

                if (!componentTypeName) return;

                const componentTypeVersion = await vscode.window.showQuickPick(odo.getComponentTypeVersions(componentTypeName), {placeHolder: "Component type Version"});

                if (!componentTypeVersion) return;

                await progress.execWithProgress({
                    cancellable: false,
                    location: vscode.ProgressLocation.Notification,
                    title: `Creating new component '${componentName}'`
                }, [{command: `odo project set ${context.getParent().getName()}`, increment: 10},
                    {command: `odo app set ${context.getName()}`, increment: 10},
                    {command: `odo create ${componentTypeName}:${componentTypeVersion} ${componentName} --local ${folder.uri.fsPath}`, increment: 50},
                    {command: `odo push --local ${folder.uri.fsPath}`, increment: 30}
                ], odo).then(()=>explorer.refresh(context));

            } catch (e) {
                vscode.window.showErrorMessage(e);
            }
        };

        export const createGit = async function createLocalComponent(odo: odoctl.Odo, explorer: explorerFactory.OpenShiftExplorer, context: odoctl.OpenShiftObject) {
            try {
                const repoURI = await vscode.window.showInputBox({prompt: 'Git repository URI', validateInput:
                    (value: string) => {
                        if (value.trim().length === 0) {
                            return 'Empty Git repository URL';
                        }
                    }
                });

                if (!repoURI) return;

                const componentName = await vscode.window.showInputBox({prompt: "Component name", validateInput: (value: string) => {
                    if (value.trim().length === 0) {
                        return 'Empty component name';
                    }
                }});

                if (!componentName) return;

                const componentTypeName = await vscode.window.showQuickPick(odo.getComponentTypes(), {placeHolder: "Component type"});

                if (!componentTypeName) return;

                const componentTypeVersion = await vscode.window.showQuickPick(odo.getComponentTypeVersions(componentTypeName), {placeHolder: "Component type Version"});

                if (!componentTypeVersion) return;

                vscode.window.showInformationMessage('Do you want to clone git repository for created component?', 'Yes', 'No').then((value) => {
                    value === 'Yes' && vscode.commands.executeCommand('git.clone', repoURI);
                });

                await progress.execWithProgress({
                    cancellable: false,
                    location: vscode.ProgressLocation.Notification,
                    title: `Creating new component '${componentName}'`
                }, [{command: `odo project set ${context.getParent().getName()}`, increment: 10},
                    {command: `odo app set ${context.getName()}`, increment: 10},
                    {command: `odo create ${componentTypeName}:${componentTypeVersion} ${componentName} --git ${repoURI}`, increment: 80}
                ], odo).then(()=>explorer.refresh(context));
<<<<<<< HEAD
=======

>>>>>>> 7bd749f8
            } catch (e) {
                vscode.window.showErrorMessage(e);
            }
        };

        export const create = async function createComponent(odo: odoctl.Odo, explorer: explorerFactory.OpenShiftExplorer, context: odoctl.OpenShiftObject)  {
            // should use QuickPickItem with label and description
            const sourceTypes = ["git", "local"];
            const componentSource = await vscode.window.showQuickPick(sourceTypes, {
                placeHolder: "Select source type for component"
            });
            if (componentSource === 'git' ) {
                createGit(odo, explorer, context);
            } else {
                createLocal(odo, explorer, context);
            }
        };

        export const del = async function deleteComponent(odo: odoctl.Odo, explorer: explorerFactory.OpenShiftExplorer, context: odoctl.OpenShiftObject) {
            const app: odoctl.OpenShiftObject = context.getParent();
            const project: odoctl.OpenShiftObject = app.getParent();
            const value = await vscode.window.showWarningMessage(`Are you sure you want to delete component '${context.getName()}\'`, 'Yes', 'Cancel');
            if (value === 'Yes') {
                Promise.resolve()
                    .then(() => odo.execute(`odo project set ${project.getName()}`))
                    .then(() => odo.execute(`odo app set ${app.getName()}`))
                    .then(() => odo.execute(`odo delete ${context.getName()} -f`))
                    .then(() => {
                        explorer.refresh(context.getParent());
                        vscode.window.showInformationMessage(`Successfully deleted component '${context.getName()}'`);
                    })
                    .catch((err)=> vscode.window.showErrorMessage(`Failed to delete component with error '${err}'`));
            }
        };

        export const describe = async function componentDescribe(odo: odoctl.Odo, context: odoctl.OpenShiftObject) {
            const app: odoctl.OpenShiftObject = context.getParent();
            const project: odoctl.OpenShiftObject = app.getParent();
            odo.executeInTerminal(`odo project set ${project.getName()}; odo app set ${app.getName()}; odo describe ${context.getName()}`, process.cwd());
        };

        export const log = async function logComponent(odo: odoctl.Odo, context: odoctl.OpenShiftObject) {
            const app: odoctl.OpenShiftObject = context.getParent();
            const project: odoctl.OpenShiftObject = app.getParent();
            odo.executeInTerminal(`odo project set ${project.getName()}; odo app set ${app.getName()}; odo log ${context.getName()};`, process.cwd());
        };

        export const followLog = async function followLogComponent(odo: odoctl.Odo, context: odoctl.OpenShiftObject) {
            const app: odoctl.OpenShiftObject = context.getParent();
            const project: odoctl.OpenShiftObject = app.getParent();
            odo.executeInTerminal(`odo project set ${project.getName()}; odo app set ${app.getName()}; odo log ${context.getName()} -f;`, process.cwd());
        };

        export const push = async function pushCmd(odo: odoctl.Odo, context: odoctl.OpenShiftObject) {
            const app: odoctl.OpenShiftObject = context.getParent();
            const project: odoctl.OpenShiftObject = app.getParent();

            await progress.execWithProgress({
                cancellable: false,
                location: vscode.ProgressLocation.Notification,
                title: `Pushing latest changes for component '${context.getName()}'`
            }, [{command: `odo project set ${project.getName()}`, increment: 10},
                {command: `odo app set ${app.getName()}`, increment: 10},
                {command: `odo component set  ${context.getName()}`, increment: 10},
                {command: `odo push ${context.getName()}`, increment: 70}
            ], odo);
        };

        export const watch = async function watchCmd(odo: odoctl.Odo, context: odoctl.OpenShiftObject) {
            const app: odoctl.OpenShiftObject = context.getParent();
            const project: odoctl.OpenShiftObject = app.getParent();
            odo.executeInTerminal(`odo project set ${project.getName()}; odo app set ${app.getName()}; odo component set ${context.getName()}; odo watch ${context.getName()};`, process.cwd());
        };

        export const openUrl = async function OpenUrlCmd(odo: odoctl.Odo, context: odoctl.OpenShiftObject) {
            const app: odoctl.OpenShiftObject = context.getParent();
            const routeCheck = await odo.execute(`oc get route`);
            if (routeCheck.stdout.trim() === '') {
                const value = await vscode.window.showInformationMessage(`No URL for component '${context.getName()}\' in application '${app.getName()}\'. Do you want to create a route and open it?`, 'Create', 'Cancel');
                if (value === 'Create') {
                    await odo.execute(`odo url create`);
                }
            }
            const hostName = await odo.execute(`oc get route -o jsonpath="{range .items[?(.metadata.labels.app\\.kubernetes\\.io/component-name=='${context.getName()}')]}{.spec.host}{end}"`);
            const checkTls = await odo.execute(`oc get route -o jsonpath="{range .items[?(.metadata.labels.app\\.kubernetes\\.io/component-name=='${context.getName()}')]}{.spec.tls.termination}{end}"`);
            const tls = checkTls.stdout.trim().length === 0  ? "http://" : "https://";
            opn(`${tls}${hostName.stdout}`);
        };

        export const openshiftConsole = async (context: odoctl.OpenShiftObject)=> {
            opn(context.getName());
        };
    }

    export namespace Url {
        export const create = async function createUrl(odo: odoctl.Odo, context: odoctl.OpenShiftObject) {
            const app: odoctl.OpenShiftObject = context.getParent();
            const project: odoctl.OpenShiftObject = app.getParent();
            const portsResult: CliExitData = await odo.execute(`oc get service ${context.getName()}-${app.getName()} -o jsonpath="{range .spec.ports[*]}{.port}{','}{end}"`);
            let ports: string[] = portsResult.stdout.trim().split(',');
            ports = ports.slice(0, ports.length-1);
            let port: string = ports[0];
            if (ports.length > 1) {
                port = await vscode.window.showQuickPick(ports, {placeHolder: "Select port to expose"});
            }
            Promise.resolve()
            .then(() => odo.execute(`odo project set ${project.getName()}`))
            .then(() => odo.execute(`odo app set ${app.getName()}`))
            .then(() => odo.execute(`odo component set ${context.getName()}`))
            .then(() => odo.execute(`odo url create --port ${port}`))
            .catch((err) => {
                vscode.window.showErrorMessage(`Failed to create URL for component '${context.getName()}'!`);
            });
        };
    }

    export namespace Explorer {
        export const login = async function loginCluster(odo: odoctl.Odo, explorer: explorerFactory.OpenShiftExplorer) {
            if (await odo.requireLogin()) {
                loginDialog(odo, explorer);
            } else {
                const value = await vscode.window.showInformationMessage(`You are already logged in the cluster. Do you want to login to a different cluster ?`, 'Yes', 'No');
                if (value === 'Yes') {
                    odo.execute(`oc logout`).then(async (result)=> {
                        if (result.stderr === "") {
                            loginDialog(odo, explorer);
                        } else {
                            vscode.window.showErrorMessage(`Failed to logout of the current cluster with '${result.stderr}'!`);
                        }
                    }).catch((error) => vscode.window.showErrorMessage(`Failed to logout of the current cluster with '${error}'!`));
                }
            }
        };

        const loginDialog = async (odo: odoctl.Odo, explorer: explorerFactory.OpenShiftExplorer)=> {
            const clusterURL = await vscode.window.showInputBox({
                ignoreFocusOut: true,
                prompt: "Provide URL of the cluster to connect",
                validateInput: (value: string) => {
                    if (!isURL(value)) {
                        return 'Invalid URL provided';
                    }
                }
            });
            if (!clusterURL) return;
            const loginMethod = await vscode.window.showQuickPick(['Credentials', 'Token'], {placeHolder: 'Select the way to log in to the cluster.'});
            if (loginMethod === "Credentials") {
                credentialsLogin(clusterURL, odo, explorer);
            } else {
                tokenLogin(clusterURL, odo, explorer);
            }
        };

        const credentialsLogin = async (clusterURL, odo: odoctl.Odo, explorer: explorerFactory.OpenShiftExplorer)=> {
            const username = await vscode.window.showInputBox({
                ignoreFocusOut: true,
                prompt: "Provide Username for basic authentication to the API server",
                validateInput: (value: string) => {
                    if (value.trim().length === 0) {
                        return 'Invalid Username';
                    }
                }
            });
            if (!username) return;
            const passwd  = await vscode.window.showInputBox({
                ignoreFocusOut: true,
                password: true,
                prompt: "Provide Password for basic authentication to the API server"
            });
            if (!passwd) return;
            Promise.resolve()
                .then(() => odo.execute(`oc login ${clusterURL} -u ${username} -p ${passwd}`))
                .then((result) => loginMessage(clusterURL, result, explorer))
                .catch((error) => vscode.window.showErrorMessage(`Failed to login to cluster '${clusterURL}' with '${error}'!`));
        };

        const tokenLogin = async (clusterURL, odo: odoctl.Odo, explorer: explorerFactory.OpenShiftExplorer)=> {
            const ocToken  = await vscode.window.showInputBox({
                prompt: "Provide Bearer token for authentication to the API server",
                ignoreFocusOut: true
            });
            Promise.resolve()
                .then(() => odo.execute(`oc login ${clusterURL} --token=${ocToken}`))
                .then((result) => loginMessage(clusterURL, result, explorer))
                .catch((error) => vscode.window.showErrorMessage(`Failed to login to cluster '${clusterURL}' with '${error}'!`));
        };

        const loginMessage = async (clusterURL, result, explorer)=> {
            if (result.stderr === "") {
                explorer.refresh();
                vscode.window.showInformationMessage(`Successfully logged in to '${clusterURL}'`);
            } else {
                vscode.window.showErrorMessage(`Failed to login to cluster '${clusterURL}' with '${result.stderr}'!`);
            }
        };

        export const logout = async function logout(odo: odoctl.Odo, explorer: explorerFactory.OpenShiftExplorer) {
            const value = await vscode.window.showWarningMessage(`Are you sure you want to logout of cluster`, 'Logout', 'Cancel');
            if (value === 'Logout') {
                odo.execute(`oc logout`).then(async (result)=> {
                    if (result.stderr === "") {
                        explorer.refresh();
                        const logoutInfo = await vscode.window.showInformationMessage(`Successfully logged out. Do you want to login to a new cluster`, 'Yes', 'No');
                        if (logoutInfo === 'Yes') {
                            login(odo, explorer);
                        }
                    }
                }).catch((error) => {
                        vscode.window.showErrorMessage(`Failed to logout of the current cluster with '${error}'!`);
                });
            }
        };

        export const refresh = function refresh(explorer: explorerFactory.OpenShiftExplorer) {
            explorer.refresh();
        };
    }

    export namespace Storage {
        export const create = async function createStorage(odo: odoctl.Odo, explorer: explorerFactory.OpenShiftExplorer, context: odoctl.OpenShiftObject) {
            const app: odoctl.OpenShiftObject = context.getParent();
            const project: odoctl.OpenShiftObject = app.getParent();
            const storageName = await vscode.window.showInputBox({prompt: "Specify the storage name", validateInput: (value: string) => {
                if (value.trim().length === 0) {
                    return 'Invalid storage name';
                }
            }});
            if (!storageName) return;

            const mountPath = await vscode.window.showInputBox({prompt: "Specify the mount path", validateInput: (value: string) => {
                if (value.trim().length === 0) {
                    return 'Invalid mount path';
                }
            }});
            if (!mountPath) return;

            const storageSize = await vscode.window.showQuickPick(['1Gi', '1.5Gi', '2Gi'], {placeHolder: 'Select the storage size'});
            Promise.resolve()
                .then(() => odo.execute(`odo project set ${project.getName()}`))
                .then(() => odo.execute(`odo app set ${app.getName()}`))
                .then(() => odo.execute(`odo component set ${context.getName()}`))
                .then(() => odo.execute(`odo storage create ${storageName} --path=${mountPath} --size=${storageSize}`))
                .then(() => explorer.refresh(context))
                .catch((e: Error) => vscode.window.showErrorMessage(`New Storage command failed with error: '${e}'!`));
        };

        export const del = async function deleteStorage(odo: odoctl.Odo, explorer: explorerFactory.OpenShiftExplorer, context: odoctl.OpenShiftObject) {
            const value = await vscode.window.showWarningMessage(`Are you sure you want to delete storage '${context.getName()}' from component '${context.getParent().getName()}' ?`, 'Yes', 'Cancel');
            if (value === 'Yes') {
                await odo.execute(`odo storage delete ${context.getName()} --component ${context.getParent().getName()} -f`).then(async (result)=> {
                    if (result.stderr === "") {
                        explorer.refresh();
                        vscode.window.showInformationMessage(`Successfully deleted storage '${context.getName()}' from component '${context.getParent().getName()}`);
                    } else {
                        vscode.window.showErrorMessage(`Failed to delete storage!`);
                    }
                });
            }
        };
    }
}

export function activate(context: vscode.ExtensionContext) {
    const cliExec: cli.ICli = cli.create();
    const odoCli: odoctl.Odo = odoctl.create(cliExec);
    const explorer: explorerFactory.OpenShiftExplorer = explorerFactory.create(odoCli);
    const disposable = [
        vscode.commands.registerCommand('openshift.about', Openshift.about.bind(undefined, odoCli)),
        vscode.commands.registerCommand('openshift.explorer.login', Openshift.Explorer.login.bind(undefined, odoCli, explorer)),
        vscode.commands.registerCommand('openshift.explorer.logout', Openshift.Explorer.logout.bind(undefined, odoCli, explorer)),
        vscode.commands.registerCommand('openshift.explorer.refresh', Openshift.Explorer.refresh.bind(undefined, explorer)),
        vscode.commands.registerCommand('openshift.catalog.list.components', Openshift.Catalog.listComponents.bind(undefined, odoCli)),
        vscode.commands.registerCommand('openshift.catalog.list.services', Openshift.Catalog.listServices.bind(undefined, odoCli)),
        vscode.commands.registerCommand('openshift.project.create', Openshift.Project.create.bind(undefined, odoCli, explorer)),
        vscode.commands.registerCommand('openshift.project.delete', Openshift.Project.del.bind(undefined, odoCli, explorer)),
        vscode.commands.registerCommand('openshift.app.describe', Openshift.Application.describe.bind(undefined, odoCli)),
        vscode.commands.registerCommand('openshift.app.create', Openshift.Application.create.bind(undefined, odoCli, explorer)),
        vscode.commands.registerCommand('openshift.app.delete', Openshift.Application.del.bind(undefined, odoCli, explorer)),
        vscode.commands.registerCommand('openshift.component.describe', Openshift.Component.describe.bind(undefined, odoCli)),
        vscode.commands.registerCommand('openshift.component.create', Openshift.Component.create.bind(undefined, odoCli, explorer)),
        vscode.commands.registerCommand('openshift.component.push', Openshift.Component.push.bind(undefined, odoCli)),
        vscode.commands.registerCommand('openshift.component.watch', Openshift.Component.watch.bind(undefined, odoCli)),
        vscode.commands.registerCommand('openshift.component.log', Openshift.Component.log.bind(undefined, odoCli)),
        vscode.commands.registerCommand('openshift.component.followLog', Openshift.Component.followLog.bind(undefined, odoCli)),
        vscode.commands.registerCommand('openshift.component.openUrl', Openshift.Component.openUrl.bind(undefined, odoCli)),
        vscode.commands.registerCommand('openshift.component.openshiftConsole', Openshift.Component.openshiftConsole.bind(undefined)),
<<<<<<< HEAD
        vscode.commands.registerCommand('openshift.component.delete', Openshift.Component.del.bind(undefined, cliExec, explorer)),
        vscode.commands.registerCommand('openshift.storage.delete', Openshift.Storage.del.bind(undefined, odoCli, explorer)),
=======
        vscode.commands.registerCommand('openshift.component.delete', Openshift.Component.del.bind(undefined, odoCli, explorer)),
>>>>>>> 7bd749f8
        vscode.commands.registerCommand('openshift.storage.create', Openshift.Storage.create.bind(undefined, odoCli, explorer)),
        vscode.commands.registerCommand('openshift.url.create', Openshift.Url.create.bind(undefined, cliExec)),
        vscode.commands.registerCommand('openshift.service.create', Openshift.Service.create.bind(undefined, odoCli, explorer)),
        vscode.commands.registerCommand('openshift.service.delete', Openshift.Service.del.bind(undefined, odoCli, explorer)),
        vscode.window.registerTreeDataProvider('openshiftProjectExplorer', explorer),
        explorer
    ];
    disposable.forEach((value)=> context.subscriptions.push(value));
}

// this method is called when your extension is deactivated
export function deactivate() {
}<|MERGE_RESOLUTION|>--- conflicted
+++ resolved
@@ -224,10 +224,6 @@
                     {command: `odo app set ${context.getName()}`, increment: 10},
                     {command: `odo create ${componentTypeName}:${componentTypeVersion} ${componentName} --git ${repoURI}`, increment: 80}
                 ], odo).then(()=>explorer.refresh(context));
-<<<<<<< HEAD
-=======
-
->>>>>>> 7bd749f8
             } catch (e) {
                 vscode.window.showErrorMessage(e);
             }
@@ -514,12 +510,8 @@
         vscode.commands.registerCommand('openshift.component.followLog', Openshift.Component.followLog.bind(undefined, odoCli)),
         vscode.commands.registerCommand('openshift.component.openUrl', Openshift.Component.openUrl.bind(undefined, odoCli)),
         vscode.commands.registerCommand('openshift.component.openshiftConsole', Openshift.Component.openshiftConsole.bind(undefined)),
-<<<<<<< HEAD
         vscode.commands.registerCommand('openshift.component.delete', Openshift.Component.del.bind(undefined, cliExec, explorer)),
         vscode.commands.registerCommand('openshift.storage.delete', Openshift.Storage.del.bind(undefined, odoCli, explorer)),
-=======
-        vscode.commands.registerCommand('openshift.component.delete', Openshift.Component.del.bind(undefined, odoCli, explorer)),
->>>>>>> 7bd749f8
         vscode.commands.registerCommand('openshift.storage.create', Openshift.Storage.create.bind(undefined, odoCli, explorer)),
         vscode.commands.registerCommand('openshift.url.create', Openshift.Url.create.bind(undefined, cliExec)),
         vscode.commands.registerCommand('openshift.service.create', Openshift.Service.create.bind(undefined, odoCli, explorer)),
