--- conflicted
+++ resolved
@@ -16,7 +16,6 @@
 import { Url } from './openshift/url';
 import { Service } from './openshift/service';
 import { Platform } from './util/platform';
-import { ReactPanel } from './openshift/webview';
 
 import path = require('path');
 import fsx = require('fs-extra');
@@ -25,15 +24,11 @@
 
 export let contextGlobalState: vscode.ExtensionContext;
 
-<<<<<<< HEAD
 function loadScript(context: vscode.ExtensionContext, path: string) {
     return `<script src="${vscode.Uri.file(context.asAbsolutePath(path)).with({ scheme: 'vscode-resource'}).toString()}"></script>`;
 }
 
-export function activate(context: vscode.ExtensionContext) {
-=======
 export async function activate(context: vscode.ExtensionContext) {
->>>>>>> 0146d70f
     contextGlobalState = context;
     migrateFromOdo018();
 
@@ -90,7 +85,6 @@
         vscode.commands.registerCommand('openshift.service.describe.palette', (context) => execute(Service.describe, context)),
         vscode.commands.registerCommand('openshift.component.linkComponent', (context) => execute(Component.linkComponent, context)),
         vscode.commands.registerCommand('openshift.component.linkService', (context) => execute(Component.linkService, context)),
-<<<<<<< HEAD
         vscode.commands.registerCommand('openshift.explorer.help', () => {
             const panel = vscode.window.createWebviewPanel('openshift', "OpenShift Help", vscode.ViewColumn.Active, {
                 enableScripts: true,
@@ -113,9 +107,7 @@
                 </html>
             `;
         }),
-=======
         vscode.commands.registerCommand('openshift.useProject', (context) => vscode.commands.executeCommand('extension.vsKubernetesUseNamespace', context)),
->>>>>>> 0146d70f
         OpenShiftExplorer.getInstance()
     ];
     disposable.forEach((value) => context.subscriptions.push(value));
