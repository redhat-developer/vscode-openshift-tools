/*-----------------------------------------------------------------------------------------------
 *  Copyright (c) Red Hat, Inc. All rights reserved.
 *  Licensed under the MIT License. See LICENSE file in the project root for license information.
 *-----------------------------------------------------------------------------------------------*/

import * as esbuild from 'esbuild';
import { sassPlugin } from 'esbuild-sass-plugin';
import * as fs from 'fs/promises';

const webviews = [
    'cluster',
    'create-service',
    'describe',
    'devfile-registry',
    'git-import',
    'helm-chart',
    'log',
    'welcome',
    'feedback',
<<<<<<< HEAD
    'serverless-function'
=======
    'add-service-binding',
>>>>>>> d5d3ff01
];

function kebabToCamel(text) {
    return text.replace(/-./g, searchResult => searchResult.substring(1).toUpperCase());
}

await Promise.all([
    ...webviews.map(webview =>
        esbuild.build({
            entryPoints: [
                `./src/webview/${webview}/app/index.tsx`,
            ],
            bundle: true,
            outfile: `./out/${kebabToCamel(webview)}Viewer/index.js`,
            platform: 'browser',
            target: 'chrome108',
            sourcemap: true,
            loader: {
                '.png': 'file',
                '.svg': 'file',
            },
            plugins: [
                sassPlugin(),
            ]
        })
    ),
    ...webviews.map(webview =>
        fs.cp(`./src/webview/${webview}/app/index.html`, `./out/${kebabToCamel(webview)}Viewer/index.html`)
    ),
]);<|MERGE_RESOLUTION|>--- conflicted
+++ resolved
@@ -17,11 +17,8 @@
     'log',
     'welcome',
     'feedback',
-<<<<<<< HEAD
-    'serverless-function'
-=======
+    'serverless-function',
     'add-service-binding',
->>>>>>> d5d3ff01
 ];
 
 function kebabToCamel(text) {
