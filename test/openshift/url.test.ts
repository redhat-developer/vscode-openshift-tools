/*-----------------------------------------------------------------------------------------------
 *  Copyright (c) Red Hat, Inc. All rights reserved.
 *  Licensed under the MIT License. See LICENSE file in the project root for license information.
 *-----------------------------------------------------------------------------------------------*/

'use strict';

import * as vscode from 'vscode';
import * as chai from 'chai';
import * as sinonChai from 'sinon-chai';
import * as sinon from 'sinon';
import { TestItem } from './testOSItem';
import { OdoImpl } from '../../src/odo';
import { Url } from '../../src/openshift/url';

const expect = chai.expect;
chai.use(sinonChai);

suite('Openshift/URL', () => {
    let sandbox: sinon.SinonSandbox;
    let quickPickStub: sinon.SinonStub;
    let execStub: sinon.SinonStub;
    const projectItem = new TestItem(null, 'project');
    const appItem = new TestItem(projectItem, 'app');
    const componentItem = new TestItem(appItem, 'component');

    setup(() => {
        sandbox = sinon.createSandbox();
        quickPickStub = sandbox.stub(vscode.window, 'showQuickPick');
    });

    teardown(() => {
        sandbox.restore();
    });

    suite('create Url with no context', () => {

        setup(() => {
            quickPickStub.onFirstCall().resolves(projectItem);
            quickPickStub.onSecondCall().resolves(appItem);
            quickPickStub.onThirdCall().resolves(componentItem);
        });

        test('calls the appropriate error message if no project found', async () => {
            quickPickStub.restore();
            sandbox.stub(OdoImpl.prototype, 'getProjects').resolves([]);
            sandbox.stub(vscode.window, 'showErrorMessage');
            try {
                await Url.create(null);
            } catch (err) {
                expect(err.message).equals('You need at least one Project. Please create new OpenShift Project and try again.');
                return;
            }
            expect.fail();
        });

        test('asks to select port if more that one exposed and returns message', async () => {
            sandbox.stub(OdoImpl.prototype, 'getProjects').resolves([projectItem]);
            sandbox.stub(OdoImpl.prototype, 'getApplications').resolves([appItem]);
            sandbox.stub(OdoImpl.prototype, 'getComponents').resolves([componentItem]);
            execStub = sandbox.stub(OdoImpl.prototype, 'execute');
            execStub.resolves({error: null, stdout: 'port1,', stderr: ''});
            quickPickStub.resolves('port1');
            const result = await Url.create(null);

            expect(result).equals(`URL for component '${componentItem.getName()}' successfully created`);
        });

        test('rejects when fails to create Url', () => {
            execStub = sandbox.stub(OdoImpl.prototype, 'execute');
            execStub.resolves({error: null, stdout: 'port1,', stderr: ''});
            execStub.onFirstCall().rejects();

            return Url.create(null).catch((err) => {
                expect(err).equals(`Failed to create URL for component '${componentItem.getName()}'`);
            });
        });

    });

    suite('create', () => {
        const noPortsOutput = `{
            "apiVersion": "v1",
            "kind": "Service",
            "metadata": {
                "annotations": {
                    "app.kubernetes.io/component-source-type": "git",
                    "app.kubernetes.io/url": "https://github.com/dgolovin/nodejs-ex"
                },
                "creationTimestamp": "2019-01-04T01:03:34Z",
                "labels": {
                    "app": "app1",
                    "app.kubernetes.io/component-name": "node",
                    "app.kubernetes.io/component-type": "nodejs",
                    "app.kubernetes.io/component-version": "latest",
                    "app.kubernetes.io/name": "app1"
                },
                "name": "node-app1",
                "namespace": "proj1",
                "resourceVersion": "1580667",
                "selfLink": "/api/v1/namespaces/proj1/services/node-app1",
                "uid": "8f80c48b-0fbc-11e9-b2e1-00155d93400f"
            },
            "spec": {
                "clusterIP": "172.30.156.161",
                "ports": [ ],
                "selector": {
                    "deploymentconfig": "node-app1"
                },
                "sessionAffinity": "None",
                "type": "ClusterIP"
            },
            "status": {
                "loadBalancer": {}
            }
        }`;
        const portOutput = `{
            "apiVersion": "v1",
            "kind": "Service",
            "metadata": {
                "annotations": {
                    "app.kubernetes.io/component-source-type": "git",
                    "app.kubernetes.io/url": "https://github.com/dgolovin/nodejs-ex"
                },
                "creationTimestamp": "2019-01-04T01:03:34Z",
                "labels": {
                    "app": "app1",
                    "app.kubernetes.io/component-name": "node",
                    "app.kubernetes.io/component-type": "nodejs",
                    "app.kubernetes.io/component-version": "latest",
                    "app.kubernetes.io/name": "app1"
                },
                "name": "node-app1",
                "namespace": "proj1",
                "resourceVersion": "1580667",
                "selfLink": "/api/v1/namespaces/proj1/services/node-app1",
                "uid": "8f80c48b-0fbc-11e9-b2e1-00155d93400f"
            },
            "spec": {
                "clusterIP": "172.30.156.161",
                "ports": [
                    {
                        "name": "8080-tcp",
                        "port": 8080,
                        "protocol": "TCP",
                        "targetPort": 8080
                    }
                ],
                "selector": {
                    "deploymentconfig": "node-app1"
                },
                "sessionAffinity": "None",
                "type": "ClusterIP"
            },
            "status": {
                "loadBalancer": {}
            }
        }`;
        const portsOutput = `{
            "apiVersion": "v1",
            "kind": "Service",
            "metadata": {
                "annotations": {
                    "app.kubernetes.io/component-source-type": "git",
                    "app.kubernetes.io/url": "https://github.com/dgolovin/nodejs-ex"
                },
                "creationTimestamp": "2019-01-04T01:03:34Z",
                "labels": {
                    "app": "app1",
                    "app.kubernetes.io/component-name": "node",
                    "app.kubernetes.io/component-type": "nodejs",
                    "app.kubernetes.io/component-version": "latest",
                    "app.kubernetes.io/name": "app1"
                },
                "name": "node-app1",
                "namespace": "proj1",
                "resourceVersion": "1580667",
                "selfLink": "/api/v1/namespaces/proj1/services/node-app1",
                "uid": "8f80c48b-0fbc-11e9-b2e1-00155d93400f"
            },
            "spec": {
                "clusterIP": "172.30.156.161",
                "ports": [
                    {
                        "name": "8080-tcp",
                        "port": 8080,
                        "protocol": "TCP",
                        "targetPort": 8080
                    },
                    {
                        "name": "8081-tcp",
                        "port": 8081,
                        "protocol": "TCP",
                        "targetPort": 8081
                    }
                ],
                "selector": {
                    "deploymentconfig": "node-app1"
                },
                "sessionAffinity": "None",
                "type": "ClusterIP"
            },
            "status": {
                "loadBalancer": {}
            }
        }`;

        test('asks to select port if more that one exposed and returns message', async () => {
            execStub = sandbox.stub(OdoImpl.prototype, 'execute');
            execStub.onFirstCall().resolves({error: null, stdout: portsOutput, stderr: ''});
            execStub.onSecondCall().resolves();
<<<<<<< HEAD
            quickPickStub.resolves('port1');
=======
            sandbox.stub(vscode.window, 'showQuickPick').resolves({
                "name": "8080-tcp",
                "port": 8080,
                "protocol": "TCP",
                "targetPort": 8080
            });
>>>>>>> 5942c768
            const result = await Url.create(componentItem);

            expect(result).equals(`URL for component '${componentItem.getName()}' successfully created`);
            expect(execStub).calledTwice;
        });

        test('rejects when fails to create Url', () => {
            execStub = sandbox.stub(OdoImpl.prototype, 'execute');
            execStub.onFirstCall().resolves({error: null, stdout: portOutput, stderr: ''});
            execStub.onSecondCall().rejects();

            return Url.create(componentItem).catch((err) => {
                expect(err).equals(`Failed to create URL for component '${componentItem.getName()}'`);
            });
        });

        test('rejects when component has no ports declared', () => {
            execStub = sandbox.stub(OdoImpl.prototype, 'execute');
            execStub.onFirstCall().resolves({error: null, stdout: noPortsOutput, stderr: ''});
            execStub.onSecondCall().rejects();

            return Url.create(componentItem).catch((err) => {
                expect(err).equals(`Component '${componentItem.getName()}' has no ports decalred.`);
            });
        });
    });
});<|MERGE_RESOLUTION|>--- conflicted
+++ resolved
@@ -24,6 +24,132 @@
     const appItem = new TestItem(projectItem, 'app');
     const componentItem = new TestItem(appItem, 'component');
 
+    const noPortsOutput = `{
+        "apiVersion": "v1",
+        "kind": "Service",
+        "metadata": {
+            "annotations": {
+                "app.kubernetes.io/component-source-type": "git",
+                "app.kubernetes.io/url": "https://github.com/dgolovin/nodejs-ex"
+            },
+            "creationTimestamp": "2019-01-04T01:03:34Z",
+            "labels": {
+                "app": "app1",
+                "app.kubernetes.io/component-name": "node",
+                "app.kubernetes.io/component-type": "nodejs",
+                "app.kubernetes.io/component-version": "latest",
+                "app.kubernetes.io/name": "app1"
+            },
+            "name": "node-app1",
+            "namespace": "proj1",
+            "resourceVersion": "1580667",
+            "selfLink": "/api/v1/namespaces/proj1/services/node-app1",
+            "uid": "8f80c48b-0fbc-11e9-b2e1-00155d93400f"
+        },
+        "spec": {
+            "clusterIP": "172.30.156.161",
+            "ports": [ ],
+            "selector": {
+                "deploymentconfig": "node-app1"
+            },
+            "sessionAffinity": "None",
+            "type": "ClusterIP"
+        },
+        "status": {
+            "loadBalancer": {}
+        }
+    }`;
+    const portOutput = `{
+        "apiVersion": "v1",
+        "kind": "Service",
+        "metadata": {
+            "annotations": {
+                "app.kubernetes.io/component-source-type": "git",
+                "app.kubernetes.io/url": "https://github.com/dgolovin/nodejs-ex"
+            },
+            "creationTimestamp": "2019-01-04T01:03:34Z",
+            "labels": {
+                "app": "app1",
+                "app.kubernetes.io/component-name": "node",
+                "app.kubernetes.io/component-type": "nodejs",
+                "app.kubernetes.io/component-version": "latest",
+                "app.kubernetes.io/name": "app1"
+            },
+            "name": "node-app1",
+            "namespace": "proj1",
+            "resourceVersion": "1580667",
+            "selfLink": "/api/v1/namespaces/proj1/services/node-app1",
+            "uid": "8f80c48b-0fbc-11e9-b2e1-00155d93400f"
+        },
+        "spec": {
+            "clusterIP": "172.30.156.161",
+            "ports": [
+                {
+                    "name": "8080-tcp",
+                    "port": 8080,
+                    "protocol": "TCP",
+                    "targetPort": 8080
+                }
+            ],
+            "selector": {
+                "deploymentconfig": "node-app1"
+            },
+            "sessionAffinity": "None",
+            "type": "ClusterIP"
+        },
+        "status": {
+            "loadBalancer": {}
+        }
+    }`;
+    const portsOutput = `{
+        "apiVersion": "v1",
+        "kind": "Service",
+        "metadata": {
+            "annotations": {
+                "app.kubernetes.io/component-source-type": "git",
+                "app.kubernetes.io/url": "https://github.com/dgolovin/nodejs-ex"
+            },
+            "creationTimestamp": "2019-01-04T01:03:34Z",
+            "labels": {
+                "app": "app1",
+                "app.kubernetes.io/component-name": "node",
+                "app.kubernetes.io/component-type": "nodejs",
+                "app.kubernetes.io/component-version": "latest",
+                "app.kubernetes.io/name": "app1"
+            },
+            "name": "node-app1",
+            "namespace": "proj1",
+            "resourceVersion": "1580667",
+            "selfLink": "/api/v1/namespaces/proj1/services/node-app1",
+            "uid": "8f80c48b-0fbc-11e9-b2e1-00155d93400f"
+        },
+        "spec": {
+            "clusterIP": "172.30.156.161",
+            "ports": [
+                {
+                    "name": "8080-tcp",
+                    "port": 8080,
+                    "protocol": "TCP",
+                    "targetPort": 8080
+                },
+                {
+                    "name": "8081-tcp",
+                    "port": 8081,
+                    "protocol": "TCP",
+                    "targetPort": 8081
+                }
+            ],
+            "selector": {
+                "deploymentconfig": "node-app1"
+            },
+            "sessionAffinity": "None",
+            "type": "ClusterIP"
+        },
+        "status": {
+            "loadBalancer": {}
+        }
+    }`;
+
     setup(() => {
         sandbox = sinon.createSandbox();
         quickPickStub = sandbox.stub(vscode.window, 'showQuickPick');
@@ -48,7 +174,7 @@
             try {
                 await Url.create(null);
             } catch (err) {
-                expect(err.message).equals('You need at least one Project. Please create new OpenShift Project and try again.');
+                expect(err.message).equals('You need at least one Project available. Please create new OpenShift Project and try again.');
                 return;
             }
             expect.fail();
@@ -59,7 +185,7 @@
             sandbox.stub(OdoImpl.prototype, 'getApplications').resolves([appItem]);
             sandbox.stub(OdoImpl.prototype, 'getComponents').resolves([componentItem]);
             execStub = sandbox.stub(OdoImpl.prototype, 'execute');
-            execStub.resolves({error: null, stdout: 'port1,', stderr: ''});
+            execStub.resolves({error: null, stdout: portsOutput, stderr: ''});
             quickPickStub.resolves('port1');
             const result = await Url.create(null);
 
@@ -68,7 +194,7 @@
 
         test('rejects when fails to create Url', () => {
             execStub = sandbox.stub(OdoImpl.prototype, 'execute');
-            execStub.resolves({error: null, stdout: 'port1,', stderr: ''});
+            execStub.resolves({error: null, stdout: portsOutput, stderr: ''});
             execStub.onFirstCall().rejects();
 
             return Url.create(null).catch((err) => {
@@ -79,146 +205,17 @@
     });
 
     suite('create', () => {
-        const noPortsOutput = `{
-            "apiVersion": "v1",
-            "kind": "Service",
-            "metadata": {
-                "annotations": {
-                    "app.kubernetes.io/component-source-type": "git",
-                    "app.kubernetes.io/url": "https://github.com/dgolovin/nodejs-ex"
-                },
-                "creationTimestamp": "2019-01-04T01:03:34Z",
-                "labels": {
-                    "app": "app1",
-                    "app.kubernetes.io/component-name": "node",
-                    "app.kubernetes.io/component-type": "nodejs",
-                    "app.kubernetes.io/component-version": "latest",
-                    "app.kubernetes.io/name": "app1"
-                },
-                "name": "node-app1",
-                "namespace": "proj1",
-                "resourceVersion": "1580667",
-                "selfLink": "/api/v1/namespaces/proj1/services/node-app1",
-                "uid": "8f80c48b-0fbc-11e9-b2e1-00155d93400f"
-            },
-            "spec": {
-                "clusterIP": "172.30.156.161",
-                "ports": [ ],
-                "selector": {
-                    "deploymentconfig": "node-app1"
-                },
-                "sessionAffinity": "None",
-                "type": "ClusterIP"
-            },
-            "status": {
-                "loadBalancer": {}
-            }
-        }`;
-        const portOutput = `{
-            "apiVersion": "v1",
-            "kind": "Service",
-            "metadata": {
-                "annotations": {
-                    "app.kubernetes.io/component-source-type": "git",
-                    "app.kubernetes.io/url": "https://github.com/dgolovin/nodejs-ex"
-                },
-                "creationTimestamp": "2019-01-04T01:03:34Z",
-                "labels": {
-                    "app": "app1",
-                    "app.kubernetes.io/component-name": "node",
-                    "app.kubernetes.io/component-type": "nodejs",
-                    "app.kubernetes.io/component-version": "latest",
-                    "app.kubernetes.io/name": "app1"
-                },
-                "name": "node-app1",
-                "namespace": "proj1",
-                "resourceVersion": "1580667",
-                "selfLink": "/api/v1/namespaces/proj1/services/node-app1",
-                "uid": "8f80c48b-0fbc-11e9-b2e1-00155d93400f"
-            },
-            "spec": {
-                "clusterIP": "172.30.156.161",
-                "ports": [
-                    {
-                        "name": "8080-tcp",
-                        "port": 8080,
-                        "protocol": "TCP",
-                        "targetPort": 8080
-                    }
-                ],
-                "selector": {
-                    "deploymentconfig": "node-app1"
-                },
-                "sessionAffinity": "None",
-                "type": "ClusterIP"
-            },
-            "status": {
-                "loadBalancer": {}
-            }
-        }`;
-        const portsOutput = `{
-            "apiVersion": "v1",
-            "kind": "Service",
-            "metadata": {
-                "annotations": {
-                    "app.kubernetes.io/component-source-type": "git",
-                    "app.kubernetes.io/url": "https://github.com/dgolovin/nodejs-ex"
-                },
-                "creationTimestamp": "2019-01-04T01:03:34Z",
-                "labels": {
-                    "app": "app1",
-                    "app.kubernetes.io/component-name": "node",
-                    "app.kubernetes.io/component-type": "nodejs",
-                    "app.kubernetes.io/component-version": "latest",
-                    "app.kubernetes.io/name": "app1"
-                },
-                "name": "node-app1",
-                "namespace": "proj1",
-                "resourceVersion": "1580667",
-                "selfLink": "/api/v1/namespaces/proj1/services/node-app1",
-                "uid": "8f80c48b-0fbc-11e9-b2e1-00155d93400f"
-            },
-            "spec": {
-                "clusterIP": "172.30.156.161",
-                "ports": [
-                    {
-                        "name": "8080-tcp",
-                        "port": 8080,
-                        "protocol": "TCP",
-                        "targetPort": 8080
-                    },
-                    {
-                        "name": "8081-tcp",
-                        "port": 8081,
-                        "protocol": "TCP",
-                        "targetPort": 8081
-                    }
-                ],
-                "selector": {
-                    "deploymentconfig": "node-app1"
-                },
-                "sessionAffinity": "None",
-                "type": "ClusterIP"
-            },
-            "status": {
-                "loadBalancer": {}
-            }
-        }`;
 
         test('asks to select port if more that one exposed and returns message', async () => {
             execStub = sandbox.stub(OdoImpl.prototype, 'execute');
             execStub.onFirstCall().resolves({error: null, stdout: portsOutput, stderr: ''});
             execStub.onSecondCall().resolves();
-<<<<<<< HEAD
-            quickPickStub.resolves('port1');
-=======
-            sandbox.stub(vscode.window, 'showQuickPick').resolves({
+            quickPickStub.resolves({
                 "name": "8080-tcp",
                 "port": 8080,
                 "protocol": "TCP",
                 "targetPort": 8080
             });
->>>>>>> 5942c768
             const result = await Url.create(componentItem);
 
             expect(result).equals(`URL for component '${componentItem.getName()}' successfully created`);
