/*-----------------------------------------------------------------------------------------------
 *  Copyright (c) Red Hat, Inc. All rights reserved.
 *  Licensed under the MIT License. See LICENSE file in the project root for license information.
 *-----------------------------------------------------------------------------------------------*/

'use strict';

import * as vscode from 'vscode';
import * as chai from 'chai';
import * as sinonChai from 'sinon-chai';
import * as sinon from 'sinon';
import { OdoImpl } from '../../src/odo';
import { Application } from '../../src/openshift/application';
import { TestItem } from './testOSItem';

const expect = chai.expect;
chai.use(sinonChai);

suite('Openshift/Application', () => {
    let quickPickStub: sinon.SinonStub;
    let sandbox: sinon.SinonSandbox;
    let execStub: sinon.SinonStub;
    const projectItem = new TestItem(null, 'project');
    const appItem = new TestItem(projectItem, 'app');

    setup(() => {
        sandbox = sinon.createSandbox();
        execStub = sandbox.stub(OdoImpl.prototype, 'execute');
    });

    teardown(() => {
        sandbox.restore();
    });

    suite('create', () => {
        let inputStub: sinon.SinonStub;

        setup(() => {
            inputStub = sandbox.stub(vscode.window, 'showInputBox');
        });

        test('calls the appropriate odo command', async () => {
            inputStub.resolves('name');
            execStub.resolves();

            await Application.create(projectItem);

            expect(execStub).calledOnceWith(`odo app create name --project ${projectItem.getName()}`);
        });

        test('returns status when successful', async () => {
            inputStub.resolves('name1');
            execStub.resolves();

            const result = await Application.create(projectItem);

            expect(result).equals(`Application 'name1' successfully created`);
        });

        test('returns null with no input', async() => {
            inputStub.resolves();

            const result = await Application.create(projectItem);

            expect(result).null;
        });

        test('wraps error messages with additional info', async () => {
            inputStub.resolves('name1');
            execStub.rejects('ERROR');

            try {
                await Application.create(projectItem);
            } catch (err) {
                expect(err).equals(`Failed to create application with error 'ERROR'`);
                return;
            }
            expect.fail();
        });
    });

    suite('create application with no context', () => {
        let inputStub: sinon.SinonStub;
        let quickPickStub: sinon.SinonStub;

        setup(() => {
            inputStub = sandbox.stub(vscode.window, 'showInputBox');
            quickPickStub = sandbox.stub(vscode.window, 'showQuickPick');
            quickPickStub.onFirstCall().resolves(projectItem);
        });

        test('calls the appropriate error message', async () => {
            quickPickStub.restore();
            sandbox.stub(OdoImpl.prototype, 'getProjects').resolves([]);
            const errorStub = sandbox.stub(vscode.window, 'showErrorMessage');
            try {
                await Application.create(null);
            } catch (err) {
<<<<<<< HEAD
                expect(err.message).equals('You need at least one Project available to create an Application. Please create new OpenShift Project and try again.');
=======
                expect(err.message).equals('You need at least one Project available. Please create new OpenShift Project and try again.');
>>>>>>> 5942c768
                return;
            }
            expect.fail();

        });

        test('calls the appropriate odo command', async () => {
            sandbox.stub(OdoImpl.prototype, 'getProjects').resolves([projectItem]);
            inputStub.resolves('name');
            execStub.resolves();

            await Application.create(null);

            expect(execStub).calledOnceWith(`odo app create name --project ${projectItem.getName()}`);
        });

        test('calls the appropriate odo command when there are more then one project', async () => {
            sandbox.stub(OdoImpl.prototype, 'getProjects').resolves([projectItem, projectItem]);
            inputStub.resolves('name');
            execStub.resolves();

            await Application.create(null);

            expect(execStub).calledOnceWith(`odo app create name --project ${projectItem.getName()}`);
        });

        test('returns status when successful', async () => {
            sandbox.stub(OdoImpl.prototype, 'getProjects').resolves([projectItem]);
            inputStub.resolves('name1');
            execStub.resolves();

            const result = await Application.create(null);

            expect(result).equals(`Application 'name1' successfully created`);
        });

        test('returns null with no input', async() => {
            sandbox.stub(OdoImpl.prototype, 'getProjects').resolves([projectItem]);
            inputStub.resolves();

            const result = await Application.create(null);

            expect(result).null;
        });

        test('wraps error messages with additional info', async () => {
            sandbox.stub(OdoImpl.prototype, 'getProjects').resolves([projectItem]);
            inputStub.resolves('name1');
            execStub.rejects('ERROR');

            try {
                await Application.create(null);
            } catch (err) {
                expect(err).equals(`Failed to create application with error 'ERROR'`);
                return;
            }
            expect.fail();
        });
    });

    suite('describe', () => {
        let termStub: sinon.SinonStub;

        setup(() => {
            termStub = sandbox.stub(OdoImpl.prototype, 'executeInTerminal').resolves();
            quickPickStub = sandbox.stub(vscode.window, 'showQuickPick');
            quickPickStub.onFirstCall().resolves(projectItem);
            quickPickStub.onSecondCall().resolves(appItem);
        });

        test('calls the appropriate odo command in terminal', async () => {
            await Application.describe(appItem);

            expect(termStub).calledOnceWith(`odo app describe ${appItem.getName()} --project ${projectItem.getName()}`);
        });
    });

    suite('describe with no context', () => {
        let termStub: sinon.SinonStub;

        setup(() => {
            termStub = sandbox.stub(OdoImpl.prototype, 'executeInTerminal').resolves();
            quickPickStub = sandbox.stub(vscode.window, 'showQuickPick');
        });

        test('calls the appropriate odo command in terminal', async () => {
            quickPickStub.onFirstCall().resolves(projectItem);
            sandbox.stub(OdoImpl.prototype, 'getProjects').resolves([projectItem]);
            quickPickStub.onSecondCall().resolves(appItem);
            sandbox.stub(OdoImpl.prototype, 'getApplications').resolves([appItem]);
            await Application.describe(null);

            expect(termStub).calledOnceWith(`odo app describe ${appItem.getName()} --project ${projectItem.getName()}`);
        });

        test('calls the appropriate error message when no project found', async () => {
            quickPickStub.restore();
            sandbox.stub(OdoImpl.prototype, 'getProjects').resolves([]);
            try {
                await Application.describe(null);
            } catch (err) {
                expect(err.message).equals('You need at least one Project available. Please create new OpenShift Project and try again.');
                return;
            }
            expect.fail();

        });
    });

    suite('del', () => {
        let warnStub: sinon.SinonStub;

        setup(() => {
            warnStub = sandbox.stub(vscode.window, 'showWarningMessage');
        });

        test('calls the appropriate odo command if confirmed', async () => {
            warnStub.resolves('Yes');
            execStub.resolves();

            await Application.del(appItem);

            expect(execStub).calledOnceWith(`odo app delete ${appItem.getName()} --project ${projectItem.getName()} -f`);
        });

        test('returns status when successful', async () => {
            warnStub.resolves('Yes');
            execStub.resolves();

            const result = await Application.del(appItem);

            expect(result).equals(`Application '${appItem.getName()}' successfully deleted`);
        });

        test('returns null when cancelled', async() => {
            warnStub.resolves('Cancel');

            const result = await Application.del(appItem);

            expect(result).null;
        });

        test('wraps error messages with additional info', async () => {
            warnStub.resolves('Yes');
            execStub.rejects('ERROR');

            try {
                await Application.del(appItem);
            } catch (err) {
                expect(err).equals(`Failed to delete Application with error 'ERROR'`);
                return;
            }
            expect.fail();
        });

        test('requests for project and exits if not provided', async () => {
            const stub = sandbox.stub(vscode.window, 'showQuickPick');
            stub.onFirstCall().resolves();
            warnStub.resolves('Yes');
            execStub.resolves();
            await Application.del(undefined);
            expect(stub).calledOnce;
            expect(warnStub).is.not.called;
        });

        test('requests for project and application and exit if application is not provided', async () => {
            const stub = sandbox.stub(vscode.window, 'showQuickPick');
            stub.onFirstCall().resolves('selection');
            stub.onSecondCall().resolves();
            warnStub.resolves('Yes');
            execStub.resolves();
            await Application.del(undefined);
            expect(stub).calledTwice;
            expect(warnStub).is.not.called;
        });
    });
});<|MERGE_RESOLUTION|>--- conflicted
+++ resolved
@@ -96,11 +96,7 @@
             try {
                 await Application.create(null);
             } catch (err) {
-<<<<<<< HEAD
-                expect(err.message).equals('You need at least one Project available to create an Application. Please create new OpenShift Project and try again.');
-=======
                 expect(err.message).equals('You need at least one Project available. Please create new OpenShift Project and try again.');
->>>>>>> 5942c768
                 return;
             }
             expect.fail();
