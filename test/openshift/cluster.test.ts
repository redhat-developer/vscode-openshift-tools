/*-----------------------------------------------------------------------------------------------
 *  Copyright (c) Red Hat, Inc. All rights reserved.
 *  Licensed under the MIT License. See LICENSE file in the project root for license information.
 *-----------------------------------------------------------------------------------------------*/

'use strict';

import * as vscode from 'vscode';
import * as chai from 'chai';
import * as sinonChai from 'sinon-chai';
import * as sinon from 'sinon';
import { OdoImpl, Command } from '../../src/odo';
import { Cluster } from '../../src/openshift/cluster';
import { OpenShiftExplorer } from '../../src/explorer';
import { CliExitData } from '../../src/cli';
import { TestItem } from './testOSItem';
import { OpenShiftItem } from '../../src/openshift/openshiftItem';
import pq = require('proxyquire');
import { getVscodeModule } from '../../src/util/credentialManager';

const expect = chai.expect;
chai.use(sinonChai);

const keytar: any = getVscodeModule('keytar');

suite('Openshift/Cluster', () => {
    let sandbox: sinon.SinonSandbox;
    let execStub: sinon.SinonStub, commandStub: sinon.SinonStub, inputStub: sinon.SinonStub,
        infoStub: sinon.SinonStub, loginStub: sinon.SinonStub, quickPickStub: sinon.SinonStub;
    const testData: CliExitData = {
        error: undefined,
        stderr: '',
        stdout: 'output'
    };
    const error = 'FATAL ERROR';
    const errorData: CliExitData = {
        error: undefined,
        stderr: error,
        stdout: 'output'
    };
    const testUrl = 'https://162.165.64.43:8443';
    const testUser = 'user';
    const password = 'password';
    const token = 'token';
    const projectItem = new TestItem(null, 'project');
    const appItem = new TestItem(projectItem, 'application');

    setup(() => {
        sandbox = sinon.createSandbox();
        sandbox.stub(keytar);
        execStub = sandbox.stub(OdoImpl.prototype, 'execute').resolves(testData);
        inputStub = sandbox.stub(vscode.window, 'showInputBox');
        commandStub = sandbox.stub(vscode.commands, 'executeCommand').resolves();
        infoStub = sandbox.stub(vscode.window, 'showInformationMessage').resolves('Yes');
        quickPickStub = sandbox.stub(vscode.window, 'showQuickPick').resolves({label: 'Credentials', description: 'Log in to the given server using credentials'});
        loginStub = sandbox.stub(OdoImpl.prototype, 'requireLogin').resolves(true);
        sandbox.stub(OpenShiftItem, 'getProjectNames').resolves([projectItem]);
        sandbox.stub(OpenShiftItem, 'getApplicationNames').resolves([appItem]);
    });

    teardown(() => {
        sandbox.restore();
    });

    suite('login', () => {

        setup(() => {
            quickPickStub.onFirstCall().resolves({description: "Current Context", label: testUrl});
            quickPickStub.onSecondCall().resolves({description: "Current Context", label: testUser});
        });

        test('exits if login confirmation declined', async () => {
            infoStub.resolves('No');
            loginStub.resolves(false);
            const status = await Cluster.login();

            expect(status).null;
        });

        test('wraps incoming errors', async () => {
            quickPickStub.resolves('Credentials');
            quickPickStub.onSecondCall().resolves({description: "Current Context", label: testUrl});
            quickPickStub.onThirdCall().resolves({description: "Current Context", label: testUser});
            inputStub.resolves(password);
            commandStub.rejects(error);

            try {
                await Cluster.login();
                expect.fail();
            } catch (err) {
                expect(err).equals(`Failed to login to cluster '${testUrl}' with '${error}'!`);
            }
        });

        test('exits if the user refuses to log out of an existing cluster', async () => {
            loginStub.resolves(false);
            infoStub.resolves('No');
            const status = await Cluster.login();
            expect(status).null;
        });

        test('exits if the user refuses to select the way to log in to the cluster', async () => {
            loginStub.resolves('Yes');
            quickPickStub.resolves(undefined);
            const status = await Cluster.login();
            expect(status).null;
        });

        suite('credentials', () => {

            setup(() => {
                inputStub.resolves(password);
            });

            test('logins to new cluster if user answer yes to a warning', async () => {
                loginStub.resolves(false);
                infoStub.resolves('Yes');
                const result = await Cluster.credentialsLogin();
                expect(result).equals(`Successfully logged in to '${testUrl}'`);
            });

            test('exits if the user cancels url input box', async () => {
                loginStub.resolves(false);
                inputStub.onFirstCall().resolves(null);
                const result = await Cluster.credentialsLogin();
                expect(result).null;
            });

            test('exits if the user refuses to login to new cluster', async () => {
                loginStub.resolves(false);
                infoStub.resolves('No');
                const result = await Cluster.credentialsLogin();
                expect(result).null;
            });

            test('happy path works', async () => {
                const status = await Cluster.credentialsLogin();

                expect(status).equals(`Successfully logged in to '${testUrl}'`);
                expect(execStub).calledOnceWith(Command.odoLoginWithUsernamePassword(testUrl, testUser, password));
                expect(commandStub).calledOnceWith('setContext', 'isLoggedIn', true);
            });

            (keytar ? test : test.skip)('returns with no username set', async () => {
                quickPickStub.onSecondCall().resolves({description: "Current Context", label: undefined});
                const status = await Cluster.credentialsLogin();

                expect(status).null;
            });

            test('returns with no password set', async () => {
                inputStub.resolves();
                const status = await Cluster.credentialsLogin();

                expect(status).null;
            });

            test('errors if there is output on odo stderr', async () => {
                execStub.resolves(errorData);

                try {
                    await Cluster.credentialsLogin();
                    expect.fail();
                } catch (err) {
                    expect(err).equals(`Failed to login to cluster '${testUrl}' with '${error}'!`);
                }
            });

            test('checks cluster url name is valid url', async () => {
                let result: string | Thenable<string>;
                quickPickStub.onFirstCall().resolves({description: "Current Context", label: `$(plus) Provide new URL...`});
                inputStub.onFirstCall().callsFake((options?: vscode.InputBoxOptions, token?: vscode.CancellationToken): Thenable<string> => {
                    result = options.validateInput('http://127.0.0.1:9999');
                    return Promise.resolve('http://127.0.0.1:9999');
                });
                await Cluster.credentialsLogin();
                expect(result).is.null;
            });

            test('checks user name is not empty', async () => {
                let result: string | Thenable<string>;
                quickPickStub.onFirstCall().resolves({description: "Current Context", label: testUrl});
                quickPickStub.onSecondCall().resolves({description: "Current Context", label: `$(plus) Add new user...`});
                inputStub.onFirstCall().callsFake((options?: vscode.InputBoxOptions, token?: vscode.CancellationToken): Thenable<string> => {
                    result = options.validateInput('goodvalue');
                    return Promise.resolve('goodvalue');
                });
                await Cluster.credentialsLogin();
                expect(result).is.null;
            });
        });

        suite('token', () => {
            setup(() => {
                sandbox.stub(vscode.env.clipboard, 'readText').resolves('oc login https://162.165.64.43:8443 --token=bX6eP0d4IRgXwWuCKq2856h5fyK9c2U5tOKCwFeEmQA');
<<<<<<< HEAD
                quickPickStub.resolves({label: 'Token', description: 'Login using bearer token for authentication to the API server'});
                inputStub.onSecondCall().resolves('token');
=======
                quickPickStub.resolves('Token');
                inputStub.resolves('token');
>>>>>>> be13fe52
            });

            test('logins to new cluster if user answer yes to a warning', async () => {
                loginStub.resolves(false);
                infoStub.resolves('Yes');
                const result = await Cluster.tokenLogin();
                expect(result).equals(`Successfully logged in to '${testUrl}'`);
            });

            test('exits if the user cancels url input box', async () => {
                loginStub.resolves(false);
                inputStub.onFirstCall().resolves(null);
                const result = await Cluster.tokenLogin();
                expect(result).null;
            });

            test('exits if the user refuses to login to new cluster', async () => {
                loginStub.resolves(false);
                infoStub.resolves('No');
                const result = await Cluster.tokenLogin();
                expect(result).null;
            });

            test('happy path works', async () => {
                const status = await Cluster.tokenLogin();

                expect(status).equals(`Successfully logged in to '${testUrl}'`);
                expect(execStub).calledOnceWith(Command.odoLoginWithToken(testUrl, token));
                expect(commandStub).calledOnceWith('setContext', 'isLoggedIn', true);
            });

            test('returns with no url set', async () => {
                quickPickStub.onFirstCall().resolves({description: "Current Context", label: undefined});
                const status = await Cluster.tokenLogin();

                expect(status).null;
            });

            test('returns with no token set', async () => {
                inputStub.onFirstCall().resolves();
                const status = await Cluster.tokenLogin();

                expect(status).null;
            });

            test('handles incoming errors the same way as credentials login', async () => {
                execStub.rejects(error);
                try {
                    await Cluster.tokenLogin();
                    expect.fail();
                } catch (err) {
                    expect(err).equals(`Failed to login to cluster '${testUrl}' with '${error}'!`);
                }
            });
        });
    });

    suite('logout', () => {
        let warnStub: sinon.SinonStub;

        setup(() => {
            warnStub = sandbox.stub(vscode.window, 'showWarningMessage').resolves('Logout');
        });

        test('simple logout works', async () => {
            infoStub.onFirstCall().resolves('No');
            const status = await Cluster.logout();

            expect(status).null;
            expect(execStub).calledOnceWith('odo logout');
            expect(commandStub).calledOnceWith('setContext', 'isLoggedIn', false);
        });

        test('logout and log back in works', async () => {
            infoStub.onFirstCall().resolves('Yes');
            const logStub: sinon.SinonStub = sandbox.stub(Cluster, 'login').resolves('Logged in');
            const status = await Cluster.logout();

            expect(logStub).calledOnce;
            expect(status).equals('Logged in');
        });

        test('cancel works', async () => {
            warnStub.resolves('Cancel');
            const status = await Cluster.logout();

            expect(status).null;
        });

        test('handles errors from odo', async () => {
            execStub.rejects(error);

            try {
                await Cluster.logout();
                expect.fail();
            } catch (err) {
                expect(err).equals(`Failed to logout of the current cluster with '${error}'!`);
            }
        });

        test('handles errors from odo stderr', async () => {
            execStub.resolves(errorData);

            try {
                await Cluster.logout();
                expect.fail();
            } catch (err) {
                expect(err).equals(`Failed to logout of the current cluster with '${errorData.stderr}'!`);
            }
        });

        test('throws errors from subsequent login', async () => {
            execStub.onSecondCall().resolves(errorData);
            infoStub.resolves('Yes');
            quickPickStub.onFirstCall().resolves('Credentials');
            quickPickStub.onSecondCall().resolves({description: "Current Context", label: testUrl});
            quickPickStub.onThirdCall().resolves({description: "Current Context", label: testUrl});
            inputStub.resolves(password);

            try {
                await Cluster.logout();
                expect.fail();
            } catch (err) {
                expect(err).equals(`Failed to login to cluster '${testUrl}' with '${error}'!`);
            }
        });
    });

    suite('about', () => {
        test('calls the proper odo command in terminal', () => {
            const stub = sandbox.stub(OdoImpl.prototype, 'executeInTerminal');
            Cluster.about();

            expect(stub).calledOnceWith(Command.printOdoVersion());
        });
    });

    suite('refresh', () => {
        test('calls refresh on the explorer', () => {
            const stub = sandbox.stub(OpenShiftExplorer.prototype, 'refresh');
            Cluster.refresh();

            expect(stub).calledOnce;
        });
    });

    suite('open console', () => {
        const openStub: sinon.SinonStub = sinon.stub();
        let clusterMock;
        setup(() => {
            clusterMock = pq('../../src/openshift/cluster', {
                open: openStub
            }).Cluster;
        });

        test('opens URL from cluster\'s tree item label if called from cluster\'s context menu', () => {
            const cluster = new TestItem(null, 'http://localhost');
            clusterMock.openshiftConsole(cluster);
            openStub.calledOnceWith('http://localhost');
        });

        test('opens URL from first cluster label', () => {
            const cluster = new TestItem(null, 'http://localhost');
            sandbox.stub(OdoImpl.prototype, 'getClusters').resolves([cluster]);
            clusterMock.openshiftConsole();
            openStub.calledOnceWith('http://localhost');
        });

        test('shows error message if node label is not URL', () => {
            const cluster = new TestItem(null, 'localhost');
            sandbox.stub(OdoImpl.prototype, 'getClusters').resolves([cluster]);
            const errMsgStub = sandbox.stub(vscode.window, 'showErrorMessage');
            clusterMock.openshiftConsole();
            errMsgStub.calledOnceWith('localhost', undefined);
        });

    });
});<|MERGE_RESOLUTION|>--- conflicted
+++ resolved
@@ -193,13 +193,8 @@
         suite('token', () => {
             setup(() => {
                 sandbox.stub(vscode.env.clipboard, 'readText').resolves('oc login https://162.165.64.43:8443 --token=bX6eP0d4IRgXwWuCKq2856h5fyK9c2U5tOKCwFeEmQA');
-<<<<<<< HEAD
-                quickPickStub.resolves({label: 'Token', description: 'Login using bearer token for authentication to the API server'});
+                quickPickStub.resolves({label: 'Token', description: 'Log in to the given server using bearer token'});
                 inputStub.onSecondCall().resolves('token');
-=======
-                quickPickStub.resolves('Token');
-                inputStub.resolves('token');
->>>>>>> be13fe52
             });
 
             test('logins to new cluster if user answer yes to a warning', async () => {
