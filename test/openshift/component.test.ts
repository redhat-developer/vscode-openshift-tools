/*-----------------------------------------------------------------------------------------------
 *  Copyright (c) Red Hat, Inc. All rights reserved.
 *  Licensed under the MIT License. See LICENSE file in the project root for license information.
 *-----------------------------------------------------------------------------------------------*/

'use strict';

import * as vscode from 'vscode';
import * as chai from 'chai';
import * as sinonChai from 'sinon-chai';
import * as sinon from 'sinon';
import { TestItem } from './testOSItem';
import { OdoImpl } from '../../src/odo';
import { Component } from '../../src/openshift/component';
import { Progress } from '../../src/util/progress';

const expect = chai.expect;
chai.use(sinonChai);

suite('Openshift/Component', () => {
    let quickPickStub: sinon.SinonStub;
    let sandbox: sinon.SinonSandbox;
    let termStub: sinon.SinonStub, execStub: sinon.SinonStub;
    let getProjectsStub: sinon.SinonStub, getApplicationsStub: sinon.SinonStub, getComponentsStub: sinon.SinonStub;
    const projectItem = new TestItem(null, 'project');
    const appItem = new TestItem(projectItem, 'application');
    const componentItem = new TestItem(appItem, 'component');
    const serviceItem = new TestItem(appItem, 'service');
    const errorMessage = 'FATAL ERROR';

    setup(() => {
        sandbox = sinon.createSandbox();
        termStub = sandbox.stub(OdoImpl.prototype, 'executeInTerminal');
        execStub = sandbox.stub(OdoImpl.prototype, 'execute');
        sandbox.stub(OdoImpl.prototype, 'getServices');
        getProjectsStub = sandbox.stub(OdoImpl.prototype, 'getProjects').resolves([]);
        getApplicationsStub = sandbox.stub(OdoImpl.prototype, 'getApplications').resolves([]);
        getComponentsStub = sandbox.stub(OdoImpl.prototype, 'getComponents').resolves([]);
        sandbox.stub(Component, 'wait').resolves();
    });

    teardown(() => {
        sandbox.restore();
    });

    suite('create component with no context', () => {
        const componentType = 'nodejs';
        const folder = { uri: { fsPath: 'folder' } };
        let quickPickStub: sinon.SinonStub,
            inputStub: sinon.SinonStub,
            progressStub: sinon.SinonStub,
            progressCmdStub: sinon.SinonStub;

        setup(() => {
            quickPickStub = sandbox.stub(vscode.window, 'showQuickPick');
            quickPickStub.onFirstCall().resolves(projectItem);
            quickPickStub.onSecondCall().resolves(appItem);
            quickPickStub.onThirdCall().resolves('Workspace Directory');
            inputStub = sandbox.stub(vscode.window, 'showInputBox');
            progressStub = sandbox.stub(Progress, 'execWithProgress').resolves();
            progressCmdStub = sandbox.stub(Progress, 'execCmdWithProgress').resolves();
        });

        test('errors when a subcommand fails', async () => {
            sandbox.stub(vscode.window, 'showWorkspaceFolderPick').rejects(errorMessage);

            try {
                await Component.create(null);
                expect.fail();
            } catch (error) {
                expect(error).equals(`Failed to create component with error '${errorMessage}'`);
            }
        });

        suite('from local workspace', () => {
            let folderStub: sinon.SinonStub;

            setup(() => {
                inputStub.resolves(componentItem.getName());
                folderStub = sandbox.stub(vscode.window, 'showWorkspaceFolderPick').resolves(folder);
            });

            test('happy path works', async () => {
                quickPickStub.resolves(componentType);
                const result = await Component.create(null);

                expect(result).equals(`Component '${componentItem.getName()}' successfully created`);
                expect(termStub).calledOnceWith(`odo push ${componentItem.getName()} --app ${appItem.getName()} --project ${projectItem.getName()} --local ${folder.uri.fsPath}`);
            });

            test('returns null when no folder selected', async () => {
                folderStub.resolves();
                const result = await Component.create(null);

                expect(result).null;
            });

            test('returns null when no component type selected', async () => {
                quickPickStub.resolves();
                const result = await Component.create(null);

                expect(result).null;
            });

            test('returns null when no component type version selected', async () => {
                quickPickStub.onThirdCall().resolves();
                const result = await Component.create(null);

                expect(result).null;
            });
        });

        suite('from git repository', () => {
            let infoStub: sinon.SinonStub;

            setup(() => {
                quickPickStub.onFirstCall().resolves(projectItem);
                quickPickStub.onSecondCall().resolves(appItem);
                quickPickStub.onThirdCall().resolves({ label: 'Git Repository' });
                infoStub = sandbox.stub(vscode.window, 'showInformationMessage').resolves();
            });

            test('happy path works', async () => {
                inputStub.resolves(componentItem.getName());
                quickPickStub.resolves(componentType);
                const result = await Component.create(null);

                expect(result).equals(`Component '${componentItem.getName()}' successfully created`);
            });

            test('returns null when no git repo selected', async () => {
                inputStub.onFirstCall().resolves();
                const result = await Component.create(null);

                expect(result).null;
            });

            test('returns null when no component name selected', async () => {
                inputStub.onFirstCall().resolves();
                const result = await Component.create(null);

                expect(result).null;
            });

            test('returns null when no component type selected', async () => {
                quickPickStub.resolves();
                const result = await Component.create(null);

                expect(result).null;
            });

            test('returns null when no component type version selected', async () => {
                quickPickStub.onThirdCall().resolves();
                const result = await Component.create(null);

                expect(result).null;
            });
        });

        suite('from binary file', () => {
            let fileStub: sinon.SinonStub;
            const files = [{ fsPath: 'test/sample.war' }];

            setup(() => {
                quickPickStub.onFirstCall().resolves(projectItem);
                quickPickStub.onSecondCall().resolves(appItem);
                quickPickStub.onThirdCall().resolves({ label: 'Binary File' });
                fileStub = sandbox.stub(vscode.window, 'showOpenDialog').resolves(files);
                inputStub.resolves(componentItem.getName());
            });

            test('happy path works', async () => {
                inputStub.resolves(componentItem.getName());
                quickPickStub.resolves(componentType);

                const result = await Component.create(null);

                expect(result).equals(`Component '${componentItem.getName()}' successfully created`);
            });

            test('returns null when no binary file selected', async () => {
                fileStub.resolves();
                const result = await Component.create(null);

                expect(result).null;
            });

            test('returns null when no component name selected', async () => {
                inputStub.resolves();
                const result = await Component.create(null);

                expect(result).null;
            });

            test('returns null when no component type selected', async () => {
                quickPickStub.resolves();
                const result = await Component.create(null);

                expect(result).null;
            });
        });
    });

    suite('create', () => {
        const componentType = 'nodejs';
        const version = 'latest';
        const folder = { uri: { fsPath: 'folder' } };
        let quickPickStub: sinon.SinonStub,
            inputStub: sinon.SinonStub,
            progressStub: sinon.SinonStub,
            progressCmdStub: sinon.SinonStub;

        setup(() => {
            quickPickStub = sandbox.stub(vscode.window, 'showQuickPick');
            quickPickStub.onFirstCall().resolves('Workspace Directory');
            quickPickStub.onSecondCall().resolves(componentType);
            quickPickStub.onThirdCall().resolves(version);
            inputStub = sandbox.stub(vscode.window, 'showInputBox');
            progressStub = sandbox.stub(Progress, 'execWithProgress').resolves();
            progressCmdStub = sandbox.stub(Progress, 'execCmdWithProgress').resolves();
        });

        test('returns null when cancelled', async () => {
            quickPickStub.onFirstCall().resolves();
            const result = await Component.create(appItem);

            expect(result).null;
        });

        test('errors when a subcommand fails', async () => {
            sandbox.stub(vscode.window, 'showWorkspaceFolderPick').rejects(errorMessage);

            try {
                await Component.create(appItem);
                expect.fail();
            } catch (error) {
                expect(error).equals(`Failed to create component with error '${errorMessage}'`);
            }
        });

        suite('from local workspace', () => {
            let folderStub: sinon.SinonStub;

            setup(() => {
                inputStub.resolves(componentItem.getName());
                folderStub = sandbox.stub(vscode.window, 'showWorkspaceFolderPick').resolves(folder);
            });

            test('happy path works', async () => {
                const result = await Component.create(appItem);

                expect(result).equals(`Component '${componentItem.getName()}' successfully created`);
                expect(progressCmdStub).calledOnceWith(
                    `Creating new component '${componentItem.getName()}'`,
                    `odo create ${componentType}:${version} ${componentItem.getName()} --local ${folder.uri.fsPath} --app ${appItem.getName()} --project ${projectItem.getName()}`);
                expect(termStub).calledOnceWith(`odo push ${componentItem.getName()} --app ${appItem.getName()} --project ${projectItem.getName()} --local ${folder.uri.fsPath}`);
            });

            test('returns null when no folder selected', async () => {
                folderStub.resolves();
                const result = await Component.create(appItem);

                expect(result).null;
            });

            test('returns null when no component name selected', async () => {
                inputStub.resolves();
                const result = await Component.create(appItem);

                expect(result).null;
            });

            test('returns null when no component type selected', async () => {
                quickPickStub.onSecondCall().resolves();
                const result = await Component.create(appItem);

                expect(result).null;
            });

            test('returns null when no component type version selected', async () => {
                quickPickStub.onThirdCall().resolves();
                const result = await Component.create(appItem);

                expect(result).null;
            });
        });

        suite('from git repository', () => {
            const uri = 'git uri';
            let infoStub: sinon.SinonStub;

            setup(() => {
                quickPickStub.onFirstCall().resolves({ label: 'Git Repository' });
                inputStub.onFirstCall().resolves(uri);
                inputStub.onSecondCall().resolves(componentItem.getName());
                infoStub = sandbox.stub(vscode.window, 'showInformationMessage').resolves();
            });

            test('happy path works', async () => {
                const result = await Component.create(appItem);

                expect(result).equals(`Component '${componentItem.getName()}' successfully created`);
                expect(termStub).calledOnceWith(`odo create ${componentType}:${version} ${componentItem.getName()} --git ${uri} --app ${appItem.getName()} --project ${projectItem.getName()}`);
            });

            test('returns null when no git repo selected', async () => {
                inputStub.onFirstCall().resolves();
                const result = await Component.create(appItem);

                expect(result).null;
            });

            test('returns null when no component name selected', async () => {
                inputStub.onSecondCall().resolves();
                const result = await Component.create(appItem);

                expect(result).null;
            });

            test('returns null when no component type selected', async () => {
                quickPickStub.onSecondCall().resolves();
                const result = await Component.create(appItem);

                expect(result).null;
            });

            test('returns null when no component type version selected', async () => {
                quickPickStub.onThirdCall().resolves();
                const result = await Component.create(appItem);

                expect(result).null;
            });

            test('clones the git repo if selected', async () => {
                infoStub.resolves('Yes');
                const commandStub = sandbox.stub(vscode.commands, 'executeCommand');
                await Component.create(appItem);

                expect(commandStub).calledOnceWith('git.clone', uri);
            });
        });

        suite('from binary file', () => {
            let fileStub: sinon.SinonStub;
            const files = [{ fsPath: 'test/sample.war' }];

            setup(() => {
                quickPickStub.onFirstCall().resolves({ label: 'Binary File' });
                fileStub = sandbox.stub(vscode.window, 'showOpenDialog').resolves(files);
                inputStub.resolves(componentItem.getName());
            });

            test('happy path works', async () => {

                const result = await Component.create(appItem);

                expect(result).equals(`Component '${componentItem.getName()}' successfully created`);
                expect(progressCmdStub).calledOnceWith(
                    `Creating new component '${componentItem.getName()}'`,
                    `odo create ${componentType}:${version} ${componentItem.getName()} --binary ${files[0].fsPath} --app ${appItem.getName()} --project ${projectItem.getName()}`);
            });

            test('returns null when no binary file selected', async () => {
                fileStub.resolves();
                const result = await Component.create(appItem);

                expect(result).null;
            });

            test('returns null when no component name selected', async () => {
                inputStub.resolves();
                const result = await Component.create(appItem);

                expect(result).null;
            });

            test('returns null when no component type selected', async () => {
                quickPickStub.onSecondCall().resolves();
                const result = await Component.create(appItem);

                expect(result).null;
            });

            test('returns null when no component type version selected', async () => {
                quickPickStub.onThirdCall().resolves();
                const result = await Component.create(appItem);

                expect(result).null;
            });
        });
    });

    suite('del', () => {
        let quickPickStub: sinon.SinonStub, warnStub: sinon.SinonStub;

        setup(() => {
            quickPickStub = sandbox.stub(vscode.window, 'showQuickPick');
            quickPickStub.onFirstCall().resolves(projectItem);
            quickPickStub.onSecondCall().resolves(appItem);
            quickPickStub.onThirdCall().resolves(componentItem);
            warnStub = sandbox.stub(vscode.window, 'showWarningMessage').resolves('Yes');
            execStub.resolves({error: undefined, stdout: '', stderr: ''});
        });

        test('works from context menu', async () => {
            const result = await Component.del(componentItem);

            expect(result).equals(`Component '${componentItem.getName()}' successfully deleted`);
            expect(execStub).calledOnceWith(`odo delete ${componentItem.getName()} -f --app ${appItem.getName()} --project ${projectItem.getName()}`);
        });

        test('works with no context', async () => {
            const result = await Component.del(null);

            expect(result).equals(`Component '${componentItem.getName()}' successfully deleted`);
            expect(execStub).calledOnceWith(`odo delete ${componentItem.getName()} -f --app ${appItem.getName()} --project ${projectItem.getName()}`);
        });

        test('wraps errors in additional info', async () => {
            execStub.rejects(errorMessage);

            try {
                await Component.del(componentItem);
            } catch (err) {
                expect(err).equals(`Failed to delete component with error '${errorMessage}'`);
            }
        });

        test('returns null when no project is selected', async () => {
            quickPickStub.onFirstCall().resolves();
            const result = await Component.del(null);

            expect(result).null;
        });

        test('returns null when no application is selected', async () => {
            quickPickStub.onSecondCall().resolves();
            const result = await Component.del(null);

            expect(result).null;
        });

        test('returns null when no component is selected', async () => {
            quickPickStub.onThirdCall().resolves();
            const result = await Component.del(null);

            expect(result).null;
        });
    });

    suite('linkComponent', () => {
        let quickPickStub: sinon.SinonStub;

        setup(() => {
            quickPickStub = sandbox.stub(vscode.window, 'showQuickPick');
        });

        test('works from context menu', async () => {
            quickPickStub.resolves(componentItem);
            execStub.resolves({error: null, stderr: "", stdout: '8080, '});
            const result = await Component.linkComponent(componentItem);

            expect(result).equals(`component '${componentItem.getName()}' successfully linked with component '${componentItem.getName()}'`);
        });

        test('works from context menu if more than one ports is available', async () => {
            quickPickStub.resolves(componentItem);
            execStub.resolves({error: null, stderr: "", stdout: '8080, 8081, '});
            const result = await Component.linkComponent(componentItem);

            expect(result).equals(`component '${componentItem.getName()}' successfully linked with component '${componentItem.getName()}'`);
        });

        test('returns null when no component selected to link', async () => {
            quickPickStub.resolves();
            const result = await Component.linkComponent(componentItem);

            expect(result).null;
        });

        test('calls the appropriate error message when only one component found', async () => {
            quickPickStub.restore();
            getComponentsStub.resolves([componentItem]);
            try {
                await Component.linkComponent(componentItem);
            } catch (err) {
                expect(err.message).equals('You have no Components available to link, please create new OpenShift Component and try again.');
                return;
            }
            expect.fail();

        });

        test('errors when no ports available', async () => {
            quickPickStub.resolves(componentItem);
            execStub.resolves({error: null, stderr: "", stdout: ""});
            let savedErr;
            try {
                await Component.linkComponent(componentItem);
            } catch (err) {
                savedErr = err;
            }

            expect(savedErr).equals(`Component '${componentItem.getName()}' has no ports decalred.`);
        });

        test('errors when a subcommand fails', async () => {
            quickPickStub.resolves(componentItem);
            execStub.onFirstCall().resolves({error: null, stderr: "", stdout: '8080, '});
            execStub.onSecondCall().rejects(errorMessage);
            let savedErr;

            try {
                await Component.linkComponent(componentItem);
            } catch (err) {
                savedErr = err;
            }
            expect(savedErr).equals(`Failed to link component with error '${errorMessage}'`);
        });
    });

    suite('linkService', () => {
        let quickPickStub: sinon.SinonStub;

        setup(() => {
            quickPickStub = sandbox.stub(vscode.window, 'showQuickPick');
        });

        test('works from context menu', async () => {
            quickPickStub.resolves(serviceItem);
            const result = await Component.linkService(componentItem);

            expect(result).equals(`service '${serviceItem.getName()}' successfully linked with component '${componentItem.getName()}'`);
            expect(execStub).calledOnceWith(`odo project set ${projectItem.getName()} && odo application set ${appItem.getName()} && odo component set ${componentItem.getName()} && odo link ${serviceItem.getName()} --wait`);
        });

        test('returns null when no service selected to link', async () => {
            quickPickStub.resolves();
            const result = await Component.linkService(componentItem);

            expect(result).null;
        });

        test('errors when a subcommand fails', async () => {
            quickPickStub.resolves(componentItem);
            execStub.rejects(errorMessage);
            let savedErr;

            try {
                await Component.linkService(componentItem);
            } catch (err) {
                savedErr = err;
            }
            expect(savedErr).equals(`Failed to link service with error '${errorMessage}'`);
        });
    });

    suite('describe', () => {
        let quickPickStub: sinon.SinonStub;

        setup(() => {
            quickPickStub = sandbox.stub(vscode.window, 'showQuickPick');
            quickPickStub.onFirstCall().resolves(projectItem);
            quickPickStub.onSecondCall().resolves(appItem);
            quickPickStub.onThirdCall().resolves(componentItem);
        });

        test('describe calls the correct odo command in terminal', async () => {
            await Component.describe(componentItem);
            expect(termStub).calledOnceWith(`odo describe ${componentItem.getName()} --app ${appItem.getName()} --project ${projectItem.getName()}`);
        });

        test('works with no context', async () => {
            await Component.describe(null);
            expect(termStub).calledOnceWith(`odo describe ${componentItem.getName()} --app ${appItem.getName()} --project ${projectItem.getName()}`);
        });
    });

    suite('log', () => {
        let quickPickStub: sinon.SinonStub;

        setup(() => {
            quickPickStub = sandbox.stub(vscode.window, 'showQuickPick');
            quickPickStub.onFirstCall().resolves(projectItem);
            quickPickStub.onSecondCall().resolves(appItem);
            quickPickStub.onThirdCall().resolves(componentItem);
        });

<<<<<<< HEAD
        test('log calls the correct odo command in terminal', async() => {
            await Component.log(componentItem);

            expect(termStub).calledOnceWith(`odo log ${componentItem.getName()} --app ${appItem.getName()} --project ${projectItem.getName()}`);
        });

        test('works with no context', async () => {
            await Component.log(null);

            expect(termStub).calledOnceWith(`odo log ${componentItem.getName()} --app ${appItem.getName()} --project ${projectItem.getName()}`);
        });
    });
    test('followLog calls the correct odo command in terminal', () => {
        Component.followLog(componentItem);
=======
    suite('followLog', () => {
        setup(() => {
            quickPickStub = sandbox.stub(vscode.window, 'showQuickPick');
            quickPickStub.onFirstCall().resolves(projectItem);
            quickPickStub.onSecondCall().resolves(appItem);
            quickPickStub.onThirdCall().resolves(componentItem);
        });
>>>>>>> e555570a

        test('followLog calls the correct odo command in terminal', async() => {
            await Component.followLog(componentItem);
            expect(termStub).calledOnceWith(`odo log ${componentItem.getName()} -f --app ${appItem.getName()} --project ${projectItem.getName()}`);
        });

        test('followLog calls the correct odo command in terminal with no context', async () => {

            await Component.followLog(null);
            expect(termStub).calledOnceWith(`odo log ${componentItem.getName()} -f --app ${appItem.getName()} --project ${projectItem.getName()}`);
       });
    });

    suite('push', () => {
        let quickPickStub: sinon.SinonStub;

        setup(() => {
            quickPickStub = sandbox.stub(vscode.window, 'showQuickPick');
            quickPickStub.onFirstCall().resolves(projectItem);
            quickPickStub.onSecondCall().resolves(appItem);
            quickPickStub.onThirdCall().resolves(componentItem);
        });

        test('push calls the correct odo command with progress', async () => {
            await Component.push(componentItem);

            expect(termStub).calledOnceWith(`odo push ${componentItem.getName()} --app ${appItem.getName()} --project ${projectItem.getName()}`);
        });

        test('works with no context', async () => {
            await Component.push(null);

            expect(termStub).calledOnceWith(`odo push ${componentItem.getName()} --app ${appItem.getName()} --project ${projectItem.getName()}`);
        });
    });
});<|MERGE_RESOLUTION|>--- conflicted
+++ resolved
@@ -586,7 +586,6 @@
             quickPickStub.onThirdCall().resolves(componentItem);
         });
 
-<<<<<<< HEAD
         test('log calls the correct odo command in terminal', async() => {
             await Component.log(componentItem);
 
@@ -601,37 +600,28 @@
     });
     test('followLog calls the correct odo command in terminal', () => {
         Component.followLog(componentItem);
-=======
-    suite('followLog', () => {
+
+        test('followLog calls the correct odo command in terminal', async() => {
+            await Component.followLog(componentItem);
+            expect(termStub).calledOnceWith(`odo log ${componentItem.getName()} -f --app ${appItem.getName()} --project ${projectItem.getName()}`);
+        });
+
+        test('followLog calls the correct odo command in terminal with no context', async () => {
+
+            await Component.followLog(null);
+            expect(termStub).calledOnceWith(`odo log ${componentItem.getName()} -f --app ${appItem.getName()} --project ${projectItem.getName()}`);
+       });
+    });
+
+    suite('push', () => {
+        let quickPickStub: sinon.SinonStub;
+
         setup(() => {
             quickPickStub = sandbox.stub(vscode.window, 'showQuickPick');
             quickPickStub.onFirstCall().resolves(projectItem);
             quickPickStub.onSecondCall().resolves(appItem);
             quickPickStub.onThirdCall().resolves(componentItem);
         });
->>>>>>> e555570a
-
-        test('followLog calls the correct odo command in terminal', async() => {
-            await Component.followLog(componentItem);
-            expect(termStub).calledOnceWith(`odo log ${componentItem.getName()} -f --app ${appItem.getName()} --project ${projectItem.getName()}`);
-        });
-
-        test('followLog calls the correct odo command in terminal with no context', async () => {
-
-            await Component.followLog(null);
-            expect(termStub).calledOnceWith(`odo log ${componentItem.getName()} -f --app ${appItem.getName()} --project ${projectItem.getName()}`);
-       });
-    });
-
-    suite('push', () => {
-        let quickPickStub: sinon.SinonStub;
-
-        setup(() => {
-            quickPickStub = sandbox.stub(vscode.window, 'showQuickPick');
-            quickPickStub.onFirstCall().resolves(projectItem);
-            quickPickStub.onSecondCall().resolves(appItem);
-            quickPickStub.onThirdCall().resolves(componentItem);
-        });
 
         test('push calls the correct odo command with progress', async () => {
             await Component.push(componentItem);
