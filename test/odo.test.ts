/*-----------------------------------------------------------------------------------------------
 *  Copyright (c) Red Hat, Inc. All rights reserved.
 *  Licensed under the MIT License. See LICENSE file in the project root for license information.
 *-----------------------------------------------------------------------------------------------*/

import * as odo from '../src/odo';
import { CliExitData, Cli } from '../src/cli';
import * as assert from 'assert';
import * as sinon from 'sinon';
import * as chai from 'chai';
import * as sinonChai from 'sinon-chai';
import { ToolsConfig } from '../src/tools';
import { WindowUtil } from '../src/util/windowUtils';
import { window, Terminal } from 'vscode';
import jsYaml = require('js-yaml');
import { TestItem } from './openshift/testOSItem';
import { ExecException } from 'child_process';
import * as fs from 'fs';
import * as path from 'path';

const expect = chai.expect;
chai.use(sinonChai);

suite("odo", () => {
    const odoCli: odo.Odo = odo.OdoImpl.Instance;
    let sandbox: sinon.SinonSandbox;
    const errorMessage = 'Error';

    setup(() => {
        sandbox = sinon.createSandbox();
        sandbox.stub(ToolsConfig, 'getVersion').resolves('0.0.15');
        odoCli.clearCache();
    });

    teardown(() => {
        sandbox.restore();
    });

    suite('command execution', () => {
        let execStub: sinon.SinonStub, toolsStub: sinon.SinonStub;
        const command = 'odo do whatever you do';

        setup(() => {
            execStub = sandbox.stub(Cli.prototype, 'execute');
            toolsStub = sandbox.stub(ToolsConfig, 'detectOrDownload').resolves();
        });

        test('execute calls the given command in shell', async () => {
            const data = { stdout: 'done', stderr: '', error: null };
            execStub.resolves(data);
            const result = await odoCli.execute(command);

            expect(execStub).calledOnceWith(command);
            expect(result).deep.equals(data);
        });

        test('execute calls command with its detected location', async () => {
            const toolPath = 'path/to/tool/tool';
            execStub.resolves({ stdout: 'done', stderr: '', error: null });
            toolsStub.resolves(toolPath);
            await odoCli.execute(command);

            expect(execStub).calledOnceWith(command.replace('odo', `"${toolPath}"`));
        });

        test('execute allows to set its working directory', async () => {
            execStub.resolves({ stdout: 'done', stderr: '', error: null });
            const cwd = 'path/to/some/dir';
            await odoCli.execute(command, cwd);

            expect(execStub).calledOnceWith(command, { cwd: cwd });
        });

        test('execute rejects if an error occurs in the shell command', async () => {
            const err: ExecException = { message: 'ERROR', name: 'err' };
            execStub.resolves({ error: err, stdout: '', stderr: '' });
            try {
                await odoCli.execute(command);
                expect.fail();
            } catch (error) {
                expect(error).equals(err);
            }
        });

        test('execute can be set to pass errors through exit data', async () => {
            const err: ExecException = { message: 'ERROR', name: 'err' };
            execStub.resolves({ error: err, stdout: '', stderr: '' });
            const result = await odoCli.execute(command, null, false);

            expect(result).deep.equals({ error: err, stdout: '', stderr: '' });
        });

        test('executeInTerminal send command to terminal and shows it', async () => {
            const termFake: Terminal = {
                name:  "name",
                processId: Promise.resolve(1),
                sendText: sinon.stub(),
                show: sinon.stub(),
                hide: sinon.stub(),
                dispose: sinon.stub()
            };
            toolsStub.restore();
            toolsStub = sandbox.stub(ToolsConfig, 'detectOrDownload').resolves(path.join('segment1', 'segment2'));
            const ctStub = sandbox.stub(WindowUtil, 'createTerminal').returns(termFake);
            await odoCli.executeInTerminal('cmd');
            expect(termFake.sendText).calledOnce;
            expect(termFake.show).calledOnce;
            expect(ctStub).calledWith('OpenShift', process.cwd(), 'segment1');
        });
    });

    suite('item listings', () => {
        let execStub: sinon.SinonStub, yamlStub: sinon.SinonStub;
        const project = new TestItem(null, 'project');
        const app = new TestItem(project, 'app');

        setup(() => {
            execStub = sandbox.stub(odoCli, 'execute');
            yamlStub = sandbox.stub(jsYaml, 'safeLoad');
            sandbox.stub(fs, 'readFileSync');
        });

        test('getProjects returns items created from oc get project', async () => {
            const odoProjects = ['project1', 'project2', 'project3'];
            execStub.resolves({ stdout: odoProjects.join('\n'), stderr: '', error: null });
            const result = await odoCli.getProjects();

            expect(execStub).calledWith(odo.Command.listProjects());
            expect(result.length).equals(3);
            for (let i = 1; i < result.length; i++) {
                expect(result[i].getName()).equals(odoProjects[i]);
            }
        });

        test('getProjects returns empty list if oc produces no output', async () => {
            execStub.resolves({ stdout: '', stderr: '', error: null });
            const result = await odoCli.getProjects();

            expect(result).empty;
        });

        test('getProjects returns empty list if an error occurs', async () => {
            const errorStub = sandbox.stub(window, 'showErrorMessage');
            sandbox.stub(odoCli, 'getClusters').resolves([new TestItem(undefined, 'cluster')]);
            execStub.rejects(errorMessage);
            const result = await odoCli.getProjects();

            expect(result).empty;
            expect(errorStub).calledOnceWith(`Cannot retrieve projects for current cluster. Error: ${errorMessage}`);
        });

        test('getApplications returns applications for a project', async () => {
            const activeApps = [{ name: 'app1', project: 'project1' }, { name: 'app2', project: 'project1'}];
            yamlStub.returns({ ActiveApplications: activeApps });
            execStub.returns({
                error: undefined,
                stdout: JSON.stringify({
                        items: [
                            {
                                metadata: {
                                    name: 'app1',
                                    namespace: 'project'
                                }
                            }
                        ]
                    }
                ),
                stderr: ''
            });
            const result = await odoCli.getApplications(project);

            expect(result.length).equals(1);
            expect(result[0].getName()).equals('app1');
        });

        test('getApplications returns empty list if no odo apps are present', async () => {
            const activeApps = [{ name: 'app1', project: 'project1' }, { name: 'app2', project: 'project1'}];
            yamlStub.returns({ ActiveApplications: activeApps });
            execStub.returns({
                error: undefined,
                stdout: JSON.stringify({
                        items: []
                    }
                ),
                stderr: ''
            });
            const result = await odoCli.getApplications(project);

            expect(result).empty;
        });

        test('getComponents returns components list sfor an application', async () => {
            const activeApps = [{ name: 'app1', project: 'project1' }, { name: 'app2', project: 'project1'}];
            yamlStub.returns({ ActiveApplications: activeApps });
            execStub.returns({
                error: undefined,
                stdout: JSON.stringify({
                        items: [
                            {
                                metadata: {
                                    name: 'component1',
                                    namespace: 'project'
                                }
                            }
                        ]
                    }
                ),
                stderr: ''
            });
            const result = await odoCli.getApplications(app);

<<<<<<< HEAD
            expect(result.length).equals(1);
            expect(result[0].getName()).equals('component1');
=======
            expect(execStub).calledWith(odo.Command.listComponents(project.getName(), app.getName()));
            expect(result.length).equals(3);
            for (let i = 0; i < result.length; i++) {
                expect(result[i].getName()).equals(components[i]);
            }
>>>>>>> 209e1f8b
        });

        test('getServices returns services for an application', async () => {
            const services = ['service1', 'service2', 'service3'];
            execStub.resolves({ error: null, stderr: '', stdout: services.join('\n') });
            const result = await odoCli.getServices(app);

            expect(execStub).calledWith(odo.Command.listServiceInstances(project.getName(), app.getName()));
            expect(result.length).equals(3);
            for (let i = 0; i < result.length; i++) {
                expect(result[i].getName()).equals(services[i]);
            }
        });

        test('getServices returns an empty list if an error occurs', async () => {
            execStub.onFirstCall().resolves({error: undefined, stdout: '', stderr: ''});
            execStub.onSecondCall().rejects(errorMessage);
            const result = await odoCli.getServices(app);

            expect(result).empty;
        });

        test('getServiceTemplates throws exception if service catalog is not enabled', async () => {
            const stderr = 'error message';
            execStub.resolves({error: new Error(), stdout: '', stderr});
            let e: Error;
            try {
                await odoCli.getServiceTemplates();
            } catch (err) {
                e = err;
            }

            expect(e, 'getServiceTemplates has not threw error').is.not.undefined;
            expect(e.message, 'error has no message fields').is.not.undefined;
            expect(e.message, 'message is not equal stdout stream output').equals(stderr);

        });

        test('getApplicationChildren returns both components and services for an application', async () => {
            const component = new TestItem(app, 'comp');
            const service = new TestItem(app, 'serv');
            execStub.onFirstCall().resolves({error: undefined, stdout: 'comp', stderr: ''});
            execStub.onSecondCall().resolves({error: undefined, stdout: 'serv', stderr: ''});
            const result = await odoCli.getApplicationChildren(app);

            expect(result[0].getName()).deep.equals('comp');
            expect(result[1].getName()).deep.equals('serv');
        });

        test('getStorageNames returns storage items for an application', async () => {
            const component = new TestItem(app, 'comp');
            const storageList = ['comp storage1', 'comp storage2', 'foo storage3'];
            execStub.resolves({ error: null, stderr: '', stdout: storageList.join('\n') });
            const result = await odoCli.getStorageNames(component);

            expect(execStub).calledOnceWith(odo.Command.listStorageNames(project.getName(), app.getName()));
            expect(result.length).equals(2);
            for (let i = 0; i < result.length; i++) {
                expect(result[i].getName()).equals(storageList[i].split(' ')[1]);
            }
        });
    });

    suite("catalog integration", () => {
        const http = 'httpd';
        const nodejs = 'nodejs';
        const python = 'python';

        const odoCatalog: string = [
            `NAME            PROJECT                 TAGS`,
            `${nodejs}       openshift               1.0`,
            `${python}       openshift               1.0,2.0`,
            `${http}         openshift               2.2,2.3,latest`
        ].join('\n');
        let result: string[];
        const catalogData: CliExitData = {
            error: null,
            stderr: '',
            stdout: odoCatalog
        };

        setup(async () => {
            sandbox.stub(odo.OdoImpl.prototype, 'execute').resolves(catalogData);
            result = await odoCli.getComponentTypes();
        });

        test("getComponentTypes returns correct number of component types", () => {
            assert.equal(result.length, 3);
        });

        test("getComponentTypes returns correct component type names", () => {
            const resultArray = result.filter((element: string) => {
                return element === http || element === nodejs || element === python;
            });
            assert.equal(resultArray.length, 3);
        });

        test("getComponentTypeVersions returns correct number of tags for component type", () => {
            return Promise.all([
                odoCli.getComponentTypeVersions(nodejs).then((result)=> {
                    assert.equal(result.length, 1);
                }),
                odoCli.getComponentTypeVersions(python).then((result)=> {
                    assert.equal(result.length, 2);
                }),
                odoCli.getComponentTypeVersions(http).then((result)=> {
                    assert.equal(result.length, 3);
                })
            ]);
        });
    });

    suite("service integration", () => {
        const svc1 = 'svc1';
        const svc2 = 'svc2';
        const svc3 = 'svc3';

        const odoPlans: string = [
            `NAME      PLANS`,
            `${svc1}   default,free,paid`,
            `${svc2}   default,free`,
            `${svc3}   default`
        ].join('\n');
        const data: CliExitData = { error: undefined, stderr: null, stdout: odoPlans };

        setup(() => {
            sandbox.stub(odo.OdoImpl.prototype, 'execute').resolves(data);
        });

        test("getServiceTemplates returns correct number of services", async () => {
            const result: string[] = await odoCli.getServiceTemplates();
            assert.equal(result.length, 3);
            assert.equal(result[0], svc1);
            assert.equal(result[1], svc2);
            assert.equal(result[2], svc3);
        });

        test("getServiceTemplatePlans returns correct number of plans for service", async () => {
            const result: string[] = await odoCli.getServiceTemplatePlans(svc1);
            assert.equal(result.length, 3);
            assert.equal(result[0], 'default');
            assert.equal(result[1], 'free');
            assert.equal(result[2], 'paid');
        });
    });

    suite('odo and oc current cluster detection integration', () => {
        const clusterUrl = 'https://localhost:8443';

        const odoVersionOutLoggedIn = [
            'odo v0.0.15 (2f7ed497)',
            '',
            `Server: ${clusterUrl}`,
            'Kubernetes: v1.11.0+d4cacc0'
        ];
        const odoVersionOutLoggedOut = [
            'odo v0.0.15 (2f7ed497)',
            '',
            'Kubernetes: v1.11.0+d4cacc0'
        ];
        const oc = [
            'oc v3.9.0+191fece',
            'kubernetes v1.9.1+a0ce1bc657',
            'features: Basic-Auth',
            '',
            `Server ${clusterUrl}`,
            'kubernetes v1.11.0+d4cacc0'
        ];

        test('extension first uses odo version to get cluster url', async () => {
            sandbox.stub(odo.OdoImpl.prototype, 'execute').resolves({
                error: undefined,
                stdout: odoVersionOutLoggedIn.join('\n'),
                stderr: ''
            });
            const cluster: odo.OpenShiftObject[] = await odo.getInstance().getClusters();
            assert.equal(cluster[0].getName(), clusterUrl);
        });

        test('extension uses oc version to get cluster url as a backup plan', async () => {
            sandbox.stub(odo.OdoImpl.prototype, 'execute').onFirstCall().resolves({
                error: undefined,
                stdout: odoVersionOutLoggedOut.join('\n'),
                stderr: ''
            }).onSecondCall().resolves({
                error: undefined,
                stdout: oc.join('\n'),
                stderr: ''
            });
            const cluster: odo.OpenShiftObject[] = await odo.getInstance().getClusters();
            assert.equal(cluster[0].getName(), clusterUrl);
        });

        test('extension uses odo version to determine if login is required', async () => {
            const stub = sandbox.stub(odoCli, 'execute').resolves({ error: null, stdout: 'logged in', stderr: ''});
            const result = await odoCli.requireLogin();

            expect(stub).calledOnceWith(odo.Command.printOdoVersionAndProjects());
            expect(result).false;
        });

        test('requireLogin returns true if odo is not logged in to the cluster', async () => {
            sandbox.stub(odoCli, 'execute').resolves({ error: null, stdout: '', stderr: 'Please log in to the cluster'});
            const result = await odoCli.requireLogin();

            expect(result).true;
        });
    });
});<|MERGE_RESOLUTION|>--- conflicted
+++ resolved
@@ -209,16 +209,8 @@
             });
             const result = await odoCli.getApplications(app);
 
-<<<<<<< HEAD
             expect(result.length).equals(1);
             expect(result[0].getName()).equals('component1');
-=======
-            expect(execStub).calledWith(odo.Command.listComponents(project.getName(), app.getName()));
-            expect(result.length).equals(3);
-            for (let i = 0; i < result.length; i++) {
-                expect(result[i].getName()).equals(components[i]);
-            }
->>>>>>> 209e1f8b
         });
 
         test('getServices returns services for an application', async () => {
