--- conflicted
+++ resolved
@@ -14,7 +14,6 @@
 import { Oc } from '../../src/oc/ocWrapper';
 import { Odo } from '../../src/odo/odoWrapper';
 import { LoginUtil } from '../../src/util/loginUtil';
-import { Alizer } from '../../src/alizer/alizerWrapper';
 
 suite('./odo/odoWrapper.ts', function () {
     const isOpenShift: boolean = Boolean(parseInt(process.env.IS_OPENSHIFT, 10)) || false;
@@ -99,18 +98,6 @@
             expect(componentDescription2).to.exist;
             expect(componentDescription2.managedBy).to.equal('odo');
         });
-<<<<<<< HEAD
-
-        test('analyze()', async function () {
-            const analysis1 = await Alizer.Instance.alizerDevfile(tmpFolder1);
-            expect(analysis1).to.exist;
-            expect(analysis1.Name).to.equal('nodejs');
-            const analysis2 = await Alizer.Instance.alizerDevfile(tmpFolder2);
-            expect(analysis2).to.exist;
-            expect(analysis2.Name).to.equal('go');
-        });
-=======
->>>>>>> 44ebc510
     });
 
     suite('registries', function () {
@@ -211,14 +198,6 @@
             }
         });
 
-<<<<<<< HEAD
-        test('analyze()', async function() {
-            const analysis = await Alizer.Instance.alizerDevfile(Uri.file(tmpFolder));
-            expect(analysis.Name).to.equal(COMPONENT_TYPE);
-        });
-
-=======
->>>>>>> 44ebc510
         test('deleteComponentConfiguration()', async function() {
             await Odo.Instance.deleteComponentConfiguration(tmpFolder);
             try {
